import Storage from './Storage';
import Path, { PathStyleOption } from './graphic/Path';
import ZText, { TextStyleOption } from './graphic/Text';
import ZImage, { ImageStyleOption } from './graphic/Image';
import { GradientObject } from './graphic/Gradient';
import { PatternObject } from './graphic/Pattern';
import { Dictionary } from './core/types';

interface PainterOption {
    width?: number | string  // Can be 10 / 10px / auto
    height?: number | string
}

export interface PainterBase {

    type: string

    root: HTMLElement

    // constructor(dom: HTMLElement, storage: Storage, opts: PainterOption, id: number): void

    resize(width?: number | string, height?: number | string): void
    refresh(): void
    clear(): void

<<<<<<< HEAD
    getViewportRoot(): HTMLElement
=======
    getType: () => string

    resize: (width?: number | string, height?: number | string) => void
    refresh: () => void
    clear: () => void
>>>>>>> 13e0ba78

    getWidth(): number
    getHeight(): number
    dispose(): void


    // Following methods won't implemented by every Painter
    addHover(el: Path, style: PathStyleOption): Path
    addHover(el: ZText, style: TextStyleOption): ZText
    addHover(el: ZImage, style: ImageStyleOption): ZImage

    removeHover(el: Path | ZText | ZImage): void
    clearHover(): void
    refreshHover(): void
    pathToImage(e: Path, dpr: number): ZImage

    configLayer(zlevel: number, config: Dictionary<any>): void
    setBackgroundColor(backgroundColor: string | GradientObject | PatternObject): void
}<|MERGE_RESOLUTION|>--- conflicted
+++ resolved
@@ -23,15 +23,8 @@
     refresh(): void
     clear(): void
 
-<<<<<<< HEAD
     getViewportRoot(): HTMLElement
-=======
     getType: () => string
-
-    resize: (width?: number | string, height?: number | string) => void
-    refresh: () => void
-    clear: () => void
->>>>>>> 13e0ba78
 
     getWidth(): number
     getHeight(): number
