import BoundingRect from '../core/BoundingRect';
import * as imageHelper from '../graphic/helper/image';
import {
    getContext,
    extend,
    retrieve2,
    retrieve3,
    trim
} from '../core/util';

var textWidthCache = {};
var textWidthCacheCounter = 0;

var TEXT_CACHE_MAX = 5000;
var STYLE_REG = /\{([a-zA-Z0-9_]+)\|([^}]*)\}/g;

export var DEFAULT_FONT = '12px sans-serif';

// Avoid assign to an exported variable, for transforming to cjs.
var methods = {};

export function $override(name, fn) {
    methods[name] = fn;
}

/**
 * @public
 * @param {string} text
 * @param {string} font
 * @return {number} width
 */
export function getWidth(text, font) {
    font = font || DEFAULT_FONT;
    var key = text + ':' + font;
    if (textWidthCache[key]) {
        return textWidthCache[key];
    }

    var textLines = (text + '').split('\n');
    var width = 0;

    for (var i = 0, l = textLines.length; i < l; i++) {
        // textContain.measureText may be overrided in SVG or VML
        width = Math.max(measureText(textLines[i], font).width, width);
    }

    if (textWidthCacheCounter > TEXT_CACHE_MAX) {
        textWidthCacheCounter = 0;
        textWidthCache = {};
    }
    textWidthCacheCounter++;
    textWidthCache[key] = width;

    return width;
}

/**
 * @public
 * @param {string} text
 * @param {string} font
 * @param {string} [textAlign='left']
 * @param {string} [textVerticalAlign='top']
 * @param {Array.<number>} [textPadding]
 * @param {Object} [rich]
 * @param {Object} [truncate]
 * @return {Object} {x, y, width, height, lineHeight}
 */
export function getBoundingRect(text, font, textAlign, textVerticalAlign, textPadding, textLineHeight, rich, truncate) {
    return rich
        ? getRichTextRect(text, font, textAlign, textVerticalAlign, textPadding, textLineHeight, rich, truncate)
        : getPlainTextRect(text, font, textAlign, textVerticalAlign, textPadding, textLineHeight, truncate);
}

function getPlainTextRect(text, font, textAlign, textVerticalAlign, textPadding, textLineHeight, truncate) {
    var contentBlock = parsePlainText(text, font, textPadding, textLineHeight, truncate);
    var outerWidth = getWidth(text, font);
    if (textPadding) {
        outerWidth += textPadding[1] + textPadding[3];
    }
    var outerHeight = contentBlock.outerHeight;

    var x = adjustTextX(0, outerWidth, textAlign);
    var y = adjustTextY(0, outerHeight, textVerticalAlign);

    var rect = new BoundingRect(x, y, outerWidth, outerHeight);
    rect.lineHeight = contentBlock.lineHeight;

    return rect;
}

function getRichTextRect(text, font, textAlign, textVerticalAlign, textPadding, textLineHeight, rich, truncate) {
    var contentBlock = parseRichText(text, {
        rich: rich,
        truncate: truncate,
        font: font,
        textAlign: textAlign,
        textPadding: textPadding,
        textLineHeight: textLineHeight
    });
    var outerWidth = contentBlock.outerWidth;
    var outerHeight = contentBlock.outerHeight;

    var x = adjustTextX(0, outerWidth, textAlign);
    var y = adjustTextY(0, outerHeight, textVerticalAlign);

    return new BoundingRect(x, y, outerWidth, outerHeight);
}

/**
 * @public
 * @param {number} x
 * @param {number} width
 * @param {string} [textAlign='left']
 * @return {number} Adjusted x.
 */
export function adjustTextX(x, width, textAlign) {
    // FIXME Right to left language
    if (textAlign === 'right') {
        x -= width;
    }
    else if (textAlign === 'center') {
        x -= width / 2;
    }
    return x;
}

/**
 * @public
 * @param {number} y
 * @param {number} height
 * @param {string} [textVerticalAlign='top']
 * @return {number} Adjusted y.
 */
export function adjustTextY(y, height, textVerticalAlign) {
    if (textVerticalAlign === 'middle') {
        y -= height / 2;
    }
    else if (textVerticalAlign === 'bottom') {
        y -= height;
    }
    return y;
}

/**
 * Follow same interface to `Displayable.prototype.calculateTextPosition`.
 * @public
<<<<<<< HEAD
 * @param {Object} [out]
 * @param {stirng} textPosition
 * @param {Object} rect {x, y, width, height}
 * @param {number} distance
 * @return {Object} {x, y, textAlign, textVerticalAlign}
 */
export function adjustTextPositionOnRect(out, textPosition, rect, distance) {
=======
 * @param {Obejct} [out] Prepared out object. If not input, auto created in the method.
 * @param {module:zrender/graphic/Style} style where `textPosition` and `textDistance` are visited.
 * @param {Object} rect {x, y, width, height} Rect of the host elment, according to which the text positioned.
 * @return {Object} The input `out`. Set: {x, y, textAlign, textVerticalAlign}
 */
export function calculateTextPosition(out, style, rect) {
    var textPosition = style.textPosition;
    var distance = style.textDistance;
>>>>>>> 277ed359

    var x = rect.x;
    var y = rect.y;
    distance = distance || 0;

    var height = rect.height;
    var width = rect.width;
    var halfHeight = height / 2;

    var textAlign = 'left';
    var textVerticalAlign = 'top';

    switch (textPosition) {
        case 'left':
            x -= distance;
            y += halfHeight;
            textAlign = 'right';
            textVerticalAlign = 'middle';
            break;
        case 'right':
            x += distance + width;
            y += halfHeight;
            textVerticalAlign = 'middle';
            break;
        case 'top':
            x += width / 2;
            y -= distance;
            textAlign = 'center';
            textVerticalAlign = 'bottom';
            break;
        case 'bottom':
            x += width / 2;
            y += height + distance;
            textAlign = 'center';
            break;
        case 'inside':
            x += width / 2;
            y += halfHeight;
            textAlign = 'center';
            textVerticalAlign = 'middle';
            break;
        case 'insideLeft':
            x += distance;
            y += halfHeight;
            textVerticalAlign = 'middle';
            break;
        case 'insideRight':
            x += width - distance;
            y += halfHeight;
            textAlign = 'right';
            textVerticalAlign = 'middle';
            break;
        case 'insideTop':
            x += width / 2;
            y += distance;
            textAlign = 'center';
            break;
        case 'insideBottom':
            x += width / 2;
            y += height - distance;
            textAlign = 'center';
            textVerticalAlign = 'bottom';
            break;
        case 'insideTopLeft':
            x += distance;
            y += distance;
            break;
        case 'insideTopRight':
            x += width - distance;
            y += distance;
            textAlign = 'right';
            break;
        case 'insideBottomLeft':
            x += distance;
            y += height - distance;
            textVerticalAlign = 'bottom';
            break;
        case 'insideBottomRight':
            x += width - distance;
            y += height - distance;
            textAlign = 'right';
            textVerticalAlign = 'bottom';
            break;
    }

    out = out || {};
    out.x = x;
    out.y = y;
    out.textAlign = textAlign;
    out.textVerticalAlign = textVerticalAlign;

    return out;
<<<<<<< HEAD
=======
}

/**
 * To be removed. But still do not remove in case that some one has imported it.
 * @deprecated
 * @public
 * @param {stirng} textPosition
 * @param {Object} rect {x, y, width, height}
 * @param {number} distance
 * @return {Object} {x, y, textAlign, textVerticalAlign}
 */
export function adjustTextPositionOnRect(textPosition, rect, distance) {
    var dummyStyle = {textPosition: textPosition, textDistance: distance};
    return calculateTextPosition({}, dummyStyle, rect);
>>>>>>> 277ed359
}

/**
 * Show ellipsis if overflow.
 *
 * @public
 * @param  {string} text
 * @param  {string} containerWidth
 * @param  {string} font
 * @param  {number} [ellipsis='...']
 * @param  {Object} [options]
 * @param  {number} [options.maxIterations=3]
 * @param  {number} [options.minChar=0] If truncate result are less
 *                  then minChar, ellipsis will not show, which is
 *                  better for user hint in some cases.
 * @param  {number} [options.placeholder=''] When all truncated, use the placeholder.
 * @return {string}
 */
export function truncateText(text, containerWidth, font, ellipsis, options) {
    if (!containerWidth) {
        return '';
    }

    var textLines = (text + '').split('\n');
    options = prepareTruncateOptions(containerWidth, font, ellipsis, options);

    // FIXME
    // It is not appropriate that every line has '...' when truncate multiple lines.
    for (var i = 0, len = textLines.length; i < len; i++) {
        textLines[i] = truncateSingleLine(textLines[i], options);
    }

    return textLines.join('\n');
}

function prepareTruncateOptions(containerWidth, font, ellipsis, options) {
    options = extend({}, options);

    options.font = font;
    var ellipsis = retrieve2(ellipsis, '...');
    options.maxIterations = retrieve2(options.maxIterations, 2);
    var minChar = options.minChar = retrieve2(options.minChar, 0);
    // FIXME
    // Other languages?
    options.cnCharWidth = getWidth('国', font);
    // FIXME
    // Consider proportional font?
    var ascCharWidth = options.ascCharWidth = getWidth('a', font);
    options.placeholder = retrieve2(options.placeholder, '');

    // Example 1: minChar: 3, text: 'asdfzxcv', truncate result: 'asdf', but not: 'a...'.
    // Example 2: minChar: 3, text: '维度', truncate result: '维', but not: '...'.
    var contentWidth = containerWidth = Math.max(0, containerWidth - 1); // Reserve some gap.
    for (var i = 0; i < minChar && contentWidth >= ascCharWidth; i++) {
        contentWidth -= ascCharWidth;
    }

    var ellipsisWidth = getWidth(ellipsis, font);
    if (ellipsisWidth > contentWidth) {
        ellipsis = '';
        ellipsisWidth = 0;
    }

    contentWidth = containerWidth - ellipsisWidth;

    options.ellipsis = ellipsis;
    options.ellipsisWidth = ellipsisWidth;
    options.contentWidth = contentWidth;
    options.containerWidth = containerWidth;

    return options;
}

function truncateSingleLine(textLine, options) {
    var containerWidth = options.containerWidth;
    var font = options.font;
    var contentWidth = options.contentWidth;

    if (!containerWidth) {
        return '';
    }

    var lineWidth = getWidth(textLine, font);

    if (lineWidth <= containerWidth) {
        return textLine;
    }

    for (var j = 0; ; j++) {
        if (lineWidth <= contentWidth || j >= options.maxIterations) {
            textLine += options.ellipsis;
            break;
        }

        var subLength = j === 0
            ? estimateLength(textLine, contentWidth, options.ascCharWidth, options.cnCharWidth)
            : lineWidth > 0
            ? Math.floor(textLine.length * contentWidth / lineWidth)
            : 0;

        textLine = textLine.substr(0, subLength);
        lineWidth = getWidth(textLine, font);
    }

    if (textLine === '') {
        textLine = options.placeholder;
    }

    return textLine;
}

function estimateLength(text, contentWidth, ascCharWidth, cnCharWidth) {
    var width = 0;
    var i = 0;
    for (var len = text.length; i < len && width < contentWidth; i++) {
        var charCode = text.charCodeAt(i);
        width += (0 <= charCode && charCode <= 127) ? ascCharWidth : cnCharWidth;
    }
    return i;
}

/**
 * @public
 * @param {string} font
 * @return {number} line height
 */
export function getLineHeight(font) {
    // FIXME A rough approach.
    return getWidth('国', font);
}

/**
 * @public
 * @param {string} text
 * @param {string} font
 * @return {Object} width
 */
export function measureText(text, font) {
    return methods.measureText(text, font);
}

// Avoid assign to an exported variable, for transforming to cjs.
methods.measureText = function (text, font) {
    var ctx = getContext();
    ctx.font = font || DEFAULT_FONT;
    return ctx.measureText(text);
};

/**
 * @public
 * @param {string} text
 * @param {string} font
 * @param {Object} [truncate]
 * @return {Object} block: {lineHeight, lines, height, outerHeight}
 *  Notice: for performance, do not calculate outerWidth util needed.
 */
export function parsePlainText(text, font, padding, textLineHeight, truncate) {
    text != null && (text += '');

    var lineHeight = retrieve2(textLineHeight, getLineHeight(font));
    var lines = text ? text.split('\n') : [];
    var height = lines.length * lineHeight;
    var outerHeight = height;

    if (padding) {
        outerHeight += padding[0] + padding[2];
    }

    if (text && truncate) {
        var truncOuterHeight = truncate.outerHeight;
        var truncOuterWidth = truncate.outerWidth;
        if (truncOuterHeight != null && outerHeight > truncOuterHeight) {
            text = '';
            lines = [];
        }
        else if (truncOuterWidth != null) {
            var options = prepareTruncateOptions(
                truncOuterWidth - (padding ? padding[1] + padding[3] : 0),
                font,
                truncate.ellipsis,
                {minChar: truncate.minChar, placeholder: truncate.placeholder}
            );

            // FIXME
            // It is not appropriate that every line has '...' when truncate multiple lines.
            for (var i = 0, len = lines.length; i < len; i++) {
                lines[i] = truncateSingleLine(lines[i], options);
            }
        }
    }

    return {
        lines: lines,
        height: height,
        outerHeight: outerHeight,
        lineHeight: lineHeight
    };
}

/**
 * For example: 'some text {a|some text}other text{b|some text}xxx{c|}xxx'
 * Also consider 'bbbb{a|xxx\nzzz}xxxx\naaaa'.
 *
 * @public
 * @param {string} text
 * @param {Object} style
 * @return {Object} block
 * {
 *      width,
 *      height,
 *      lines: [{
 *          lineHeight,
 *          width,
 *          tokens: [[{
 *              styleName,
 *              text,
 *              width,      // include textPadding
 *              height,     // include textPadding
 *              textWidth, // pure text width
 *              textHeight, // pure text height
 *              lineHeihgt,
 *              font,
 *              textAlign,
 *              textVerticalAlign
 *          }], [...], ...]
 *      }, ...]
 * }
 * If styleName is undefined, it is plain text.
 */
export function parseRichText(text, style) {
    var contentBlock = {lines: [], width: 0, height: 0};

    text != null && (text += '');
    if (!text) {
        return contentBlock;
    }

    var lastIndex = STYLE_REG.lastIndex = 0;
    var result;
    while ((result = STYLE_REG.exec(text)) != null) {
        var matchedIndex = result.index;
        if (matchedIndex > lastIndex) {
            pushTokens(contentBlock, text.substring(lastIndex, matchedIndex));
        }
        pushTokens(contentBlock, result[2], result[1]);
        lastIndex = STYLE_REG.lastIndex;
    }

    if (lastIndex < text.length) {
        pushTokens(contentBlock, text.substring(lastIndex, text.length));
    }

    var lines = contentBlock.lines;
    var contentHeight = 0;
    var contentWidth = 0;
    // For `textWidth: 100%`
    var pendingList = [];

    var stlPadding = style.textPadding;

    var truncate = style.truncate;
    var truncateWidth = truncate && truncate.outerWidth;
    var truncateHeight = truncate && truncate.outerHeight;
    if (stlPadding) {
        truncateWidth != null && (truncateWidth -= stlPadding[1] + stlPadding[3]);
        truncateHeight != null && (truncateHeight -= stlPadding[0] + stlPadding[2]);
    }

    // Calculate layout info of tokens.
    for (var i = 0; i < lines.length; i++) {
        var line = lines[i];
        var lineHeight = 0;
        var lineWidth = 0;

        for (var j = 0; j < line.tokens.length; j++) {
            var token = line.tokens[j];
            var tokenStyle = token.styleName && style.rich[token.styleName] || {};
            // textPadding should not inherit from style.
            var textPadding = token.textPadding = tokenStyle.textPadding;

            // textFont has been asigned to font by `normalizeStyle`.
            var font = token.font = tokenStyle.font || style.font;

            // textHeight can be used when textVerticalAlign is specified in token.
            var tokenHeight = token.textHeight = retrieve2(
                // textHeight should not be inherited, consider it can be specified
                // as box height of the block.
                tokenStyle.textHeight, getLineHeight(font)
            );
            textPadding && (tokenHeight += textPadding[0] + textPadding[2]);
            token.height = tokenHeight;
            token.lineHeight = retrieve3(
                tokenStyle.textLineHeight, style.textLineHeight, tokenHeight
            );

            token.textAlign = tokenStyle && tokenStyle.textAlign || style.textAlign;
            token.textVerticalAlign = tokenStyle && tokenStyle.textVerticalAlign || 'middle';

            if (truncateHeight != null && contentHeight + token.lineHeight > truncateHeight) {
                return {lines: [], width: 0, height: 0};
            }

            token.textWidth = getWidth(token.text, font);
            var tokenWidth = tokenStyle.textWidth;
            var tokenWidthNotSpecified = tokenWidth == null || tokenWidth === 'auto';

            // Percent width, can be `100%`, can be used in drawing separate
            // line when box width is needed to be auto.
            if (typeof tokenWidth === 'string' && tokenWidth.charAt(tokenWidth.length - 1) === '%') {
                token.percentWidth = tokenWidth;
                pendingList.push(token);
                tokenWidth = 0;
                // Do not truncate in this case, because there is no user case
                // and it is too complicated.
            }
            else {
                if (tokenWidthNotSpecified) {
                    tokenWidth = token.textWidth;

                    // FIXME: If image is not loaded and textWidth is not specified, calling
                    // `getBoundingRect()` will not get correct result.
                    var textBackgroundColor = tokenStyle.textBackgroundColor;
                    var bgImg = textBackgroundColor && textBackgroundColor.image;

                    // Use cases:
                    // (1) If image is not loaded, it will be loaded at render phase and call
                    // `dirty()` and `textBackgroundColor.image` will be replaced with the loaded
                    // image, and then the right size will be calculated here at the next tick.
                    // See `graphic/helper/text.js`.
                    // (2) If image loaded, and `textBackgroundColor.image` is image src string,
                    // use `imageHelper.findExistImage` to find cached image.
                    // `imageHelper.findExistImage` will always be called here before
                    // `imageHelper.createOrUpdateImage` in `graphic/helper/text.js#renderRichText`
                    // which ensures that image will not be rendered before correct size calcualted.
                    if (bgImg) {
                        bgImg = imageHelper.findExistImage(bgImg);
                        if (imageHelper.isImageReady(bgImg)) {
                            tokenWidth = Math.max(tokenWidth, bgImg.width * tokenHeight / bgImg.height);
                        }
                    }
                }

                var paddingW = textPadding ? textPadding[1] + textPadding[3] : 0;
                tokenWidth += paddingW;

                var remianTruncWidth = truncateWidth != null ? truncateWidth - lineWidth : null;

                if (remianTruncWidth != null && remianTruncWidth < tokenWidth) {
                    if (!tokenWidthNotSpecified || remianTruncWidth < paddingW) {
                        token.text = '';
                        token.textWidth = tokenWidth = 0;
                    }
                    else {
                        token.text = truncateText(
                            token.text, remianTruncWidth - paddingW, font, truncate.ellipsis,
                            {minChar: truncate.minChar}
                        );
                        token.textWidth = getWidth(token.text, font);
                        tokenWidth = token.textWidth + paddingW;
                    }
                }
            }

            lineWidth += (token.width = tokenWidth);
            tokenStyle && (lineHeight = Math.max(lineHeight, token.lineHeight));
        }

        line.width = lineWidth;
        line.lineHeight = lineHeight;
        contentHeight += lineHeight;
        contentWidth = Math.max(contentWidth, lineWidth);
    }

    contentBlock.outerWidth = contentBlock.width = retrieve2(style.textWidth, contentWidth);
    contentBlock.outerHeight = contentBlock.height = retrieve2(style.textHeight, contentHeight);

    if (stlPadding) {
        contentBlock.outerWidth += stlPadding[1] + stlPadding[3];
        contentBlock.outerHeight += stlPadding[0] + stlPadding[2];
    }

    for (var i = 0; i < pendingList.length; i++) {
        var token = pendingList[i];
        var percentWidth = token.percentWidth;
        // Should not base on outerWidth, because token can not be placed out of padding.
        token.width = parseInt(percentWidth, 10) / 100 * contentWidth;
    }

    return contentBlock;
}

function pushTokens(block, str, styleName) {
    var isEmptyStr = str === '';
    var strs = str.split('\n');
    var lines = block.lines;

    for (var i = 0; i < strs.length; i++) {
        var text = strs[i];
        var token = {
            styleName: styleName,
            text: text,
            isLineHolder: !text && !isEmptyStr
        };

        // The first token should be appended to the last line.
        if (!i) {
            var tokens = (lines[lines.length - 1] || (lines[0] = {tokens: []})).tokens;

            // Consider cases:
            // (1) ''.split('\n') => ['', '\n', ''], the '' at the first item
            // (which is a placeholder) should be replaced by new token.
            // (2) A image backage, where token likes {a|}.
            // (3) A redundant '' will affect textAlign in line.
            // (4) tokens with the same tplName should not be merged, because
            // they should be displayed in different box (with border and padding).
            var tokensLen = tokens.length;
            (tokensLen === 1 && tokens[0].isLineHolder)
                ? (tokens[0] = token)
                // Consider text is '', only insert when it is the "lineHolder" or
                // "emptyStr". Otherwise a redundant '' will affect textAlign in line.
                : ((text || !tokensLen || isEmptyStr) && tokens.push(token));
        }
        // Other tokens always start a new line.
        else {
            // If there is '', insert it as a placeholder.
            lines.push({tokens: [token]});
        }
    }
}

export function makeFont(style) {
    // FIXME in node-canvas fontWeight is before fontStyle
    // Use `fontSize` `fontFamily` to check whether font properties are defined.
    var font = (style.fontSize || style.fontFamily) && [
        style.fontStyle,
        style.fontWeight,
        (style.fontSize || 12) + 'px',
        // If font properties are defined, `fontFamily` should not be ignored.
        style.fontFamily || 'sans-serif'
    ].join(' ');
    return font && trim(font) || style.textFont || style.font;
}<|MERGE_RESOLUTION|>--- conflicted
+++ resolved
@@ -144,15 +144,6 @@
 /**
  * Follow same interface to `Displayable.prototype.calculateTextPosition`.
  * @public
-<<<<<<< HEAD
- * @param {Object} [out]
- * @param {stirng} textPosition
- * @param {Object} rect {x, y, width, height}
- * @param {number} distance
- * @return {Object} {x, y, textAlign, textVerticalAlign}
- */
-export function adjustTextPositionOnRect(out, textPosition, rect, distance) {
-=======
  * @param {Obejct} [out] Prepared out object. If not input, auto created in the method.
  * @param {module:zrender/graphic/Style} style where `textPosition` and `textDistance` are visited.
  * @param {Object} rect {x, y, width, height} Rect of the host elment, according to which the text positioned.
@@ -161,7 +152,6 @@
 export function calculateTextPosition(out, style, rect) {
     var textPosition = style.textPosition;
     var distance = style.textDistance;
->>>>>>> 277ed359
 
     var x = rect.x;
     var y = rect.y;
@@ -254,8 +244,6 @@
     out.textVerticalAlign = textVerticalAlign;
 
     return out;
-<<<<<<< HEAD
-=======
 }
 
 /**
@@ -270,7 +258,6 @@
 export function adjustTextPositionOnRect(textPosition, rect, distance) {
     var dummyStyle = {textPosition: textPosition, textDistance: distance};
     return calculateTextPosition({}, dummyStyle, rect);
->>>>>>> 277ed359
 }
 
 /**
