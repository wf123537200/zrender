--- conflicted
+++ resolved
@@ -8,10 +8,6 @@
 import Path from '../graphic/Path';
 import Polygon from '../graphic/shape/Polygon';
 import Polyline from '../graphic/shape/Polyline';
-<<<<<<< HEAD
-=======
-import Style, { StyleProps } from '../graphic/Style';
->>>>>>> 40ee33c2
 import * as matrix from '../core/matrix';
 import { createFromString } from './path';
 import { isString, extend, defaults, trim, each, map } from '../core/util';
@@ -591,12 +587,7 @@
     each([
         'lineWidth', 'opacity', 'fillOpacity', 'strokeOpacity', 'miterLimit', 'fontSize'
     ], function (propName) {
-<<<<<<< HEAD
         zrStyle[propName] != null && (disp.style[propName] = parseFloat(zrStyle[propName]));
-=======
-        const elPropName = (propName === 'lineWidth' && isTextEl) ? 'textStrokeWidth' : propName;
-        zrStyle[propName] != null && elStyle.set(elPropName as keyof StyleProps, parseFloat(zrStyle[propName]));
->>>>>>> 40ee33c2
     });
 
     if (!zrStyle.textBaseline || zrStyle.textBaseline === 'auto') {
@@ -615,11 +606,7 @@
     each(['lineDashOffset', 'lineCap', 'lineJoin',
         'fontWeight', 'fontFamily', 'fontStyle', 'textAlign', 'textBaseline'
     ], function (propName) {
-<<<<<<< HEAD
         zrStyle[propName] != null && (disp.style[propName] = zrStyle[propName]);
-=======
-        zrStyle[propName] != null && elStyle.set(propName as keyof StyleProps, zrStyle[propName]);
->>>>>>> 40ee33c2
     });
 
     if (zrStyle.lineDash) {
