/**
 * SVG Painter
 * @module zrender/svg/Painter
 */

import {createElement} from './core';
import * as util from '../core/util';
import Path from '../graphic/Path';
import ZRImage from '../graphic/Image';
import TSpan from '../graphic/TSpan';
import arrayDiff from '../core/arrayDiff';
import GradientManager from './helper/GradientManager';
<<<<<<< HEAD
import PatternManager from './helper/PatternManager';
import ClippathManager from './helper/ClippathManager';
=======
import ClippathManager, { hasClipPath } from './helper/ClippathManager';
>>>>>>> c5e5ea9d
import ShadowManager from './helper/ShadowManager';
import {
    path as svgPath,
    image as svgImage,
    text as svgText,
    SVGProxy
} from './graphic';
import Displayable from '../graphic/Displayable';
import Storage from '../Storage';
import { GradientObject } from '../graphic/Gradient';
import { PainterBase } from '../PainterBase';
<<<<<<< HEAD
import {PatternObject} from '../graphic/Pattern';
=======
import { isClipPathChanged } from '../canvas/helper';
>>>>>>> c5e5ea9d

function parseInt10(val: string) {
    return parseInt(val, 10);
}

function getSvgProxy(el: Displayable) {
    if (el instanceof Path) {
        return svgPath;
    }
    else if (el instanceof ZRImage) {
        return svgImage;
    }
    else if (el instanceof TSpan) {
        return svgText;
    }
    else {
        return svgPath;
    }
}

function checkParentAvailable(parent: SVGElement, child: SVGElement) {
    return child && parent && child.parentNode !== parent;
}

function insertAfter(parent: SVGElement, child: SVGElement, prevSibling: SVGElement) {
    if (checkParentAvailable(parent, child) && prevSibling) {
        const nextSibling = prevSibling.nextSibling;
        nextSibling ? parent.insertBefore(child, nextSibling)
            : parent.appendChild(child);
    }
}

function prepend(parent: SVGElement, child: SVGElement) {
    if (checkParentAvailable(parent, child)) {
        const firstChild = parent.firstChild;
        firstChild ? parent.insertBefore(child, firstChild)
            : parent.appendChild(child);
    }
}

function remove(parent: SVGElement, child: SVGElement) {
    if (child && parent && child.parentNode === parent) {
        parent.removeChild(child);
    }
}
function removeFromMyParent(child: SVGElement) {
    if (child && child.parentNode) {
        child.parentNode.removeChild(child);
    }
}

function getSvgElement(displayable: Displayable) {
    return displayable.__svgEl;
}

interface SVGPainterOption {
    width?: number | string
    height?: number | string
}

class SVGPainter implements PainterBase {

    type = 'svg'

    root: HTMLElement

    storage: Storage

    private _opts: SVGPainterOption

    private _svgDom: SVGElement
    private _svgRoot: SVGGElement
    private _backgroundRoot: SVGGElement
    private _backgroundNode: SVGRectElement

    private _gradientManager: GradientManager
    private _patternManager: PatternManager
    private _clipPathManager: ClippathManager
    private _shadowManager: ShadowManager

    private _viewport: HTMLDivElement
    private _visibleList: Displayable[]

    private _width: number
    private _height: number

    constructor(root: HTMLElement, storage: Storage, opts: SVGPainterOption, zrId: number) {
        this.root = root;
        this.storage = storage;
        this._opts = opts = util.extend({}, opts || {});

        const svgDom = createElement('svg');
        svgDom.setAttribute('xmlns', 'http://www.w3.org/2000/svg');
        svgDom.setAttribute('version', '1.1');
        svgDom.setAttribute('baseProfile', 'full');
        svgDom.style.cssText = 'user-select:none;position:absolute;left:0;top:0;';

        const bgRoot = createElement('g') as SVGGElement;
        svgDom.appendChild(bgRoot);
        const svgRoot = createElement('g') as SVGGElement;
        svgDom.appendChild(svgRoot);

        this._gradientManager = new GradientManager(zrId, svgRoot);
        this._patternManager = new PatternManager(zrId, svgRoot);
        this._clipPathManager = new ClippathManager(zrId, svgRoot);
        this._shadowManager = new ShadowManager(zrId, svgRoot);

        const viewport = document.createElement('div');
        viewport.style.cssText = 'overflow:hidden;position:relative';

        this._svgDom = svgDom;
        this._svgRoot = svgRoot;
        this._backgroundRoot = bgRoot;
        this._viewport = viewport;

        root.appendChild(viewport);
        viewport.appendChild(svgDom);

        this.resize(opts.width, opts.height);

        this._visibleList = [];
    }

    getType() {
        return 'svg';
    }

    getViewportRoot() {
        return this._viewport;
    }

    getSvgDom() {
        return this._svgDom;
    }

    getSvgRoot() {
        return this._svgRoot;
    }

    getViewportRootOffset() {
        const viewportRoot = this.getViewportRoot();
        if (viewportRoot) {
            return {
                offsetLeft: viewportRoot.offsetLeft || 0,
                offsetTop: viewportRoot.offsetTop || 0
            };
        }
    }

    refresh() {

        const list = this.storage.getDisplayList(true);

        this._paintList(list);
    }

    setBackgroundColor(backgroundColor: string) {
        // TODO gradient
        // Insert a bg rect instead of setting background to viewport.
        // Otherwise, the exported SVG don't have background.
        if (this._backgroundRoot && this._backgroundNode) {
            this._backgroundRoot.removeChild(this._backgroundNode);
        }

        const bgNode = createElement('rect') as SVGRectElement;
        bgNode.setAttribute('width', this.getWidth() as any);
        bgNode.setAttribute('height', this.getHeight() as any);
        bgNode.setAttribute('x', 0 as any);
        bgNode.setAttribute('y', 0 as any);
        bgNode.setAttribute('id', 0 as any);
        bgNode.style.fill = backgroundColor;
        this._backgroundRoot.appendChild(bgNode);
        this._backgroundNode = bgNode;
    }

    _paintList(list: Displayable[]) {
<<<<<<< HEAD
        this._gradientManager.markAllUnused();
        this._patternManager.markAllUnused();
        this._clipPathManager.markAllUnused();
        this._shadowManager.markAllUnused();
=======
        const gradientManager = this._gradientManager;
        const clipPathManager = this._clipPathManager;
        const shadowManager = this._shadowManager;

        gradientManager.markAllUnused();
        clipPathManager.markAllUnused();
        shadowManager.markAllUnused();
>>>>>>> c5e5ea9d

        const svgRoot = this._svgRoot;
        const visibleList = this._visibleList;
        const listLen = list.length;

        const newVisibleList = [];

        for (let i = 0; i < listLen; i++) {
            const displayable = list[i];
            const svgProxy = getSvgProxy(displayable);
            const svgElement = getSvgElement(displayable);
            if (!displayable.invisible) {
                if (displayable.__dirty || !svgElement) {
                    svgProxy && (svgProxy as SVGProxy<Displayable>).brush(displayable);


                    // Update gradient and shadow
                    if (displayable.style) {
<<<<<<< HEAD
                        this._gradientManager
                            .update(displayable.style.fill as GradientObject);
                        this._gradientManager
                            .update(displayable.style.stroke as GradientObject);
                        this._patternManager
                            .update(displayable.style.fill as PatternObject);
                        this._patternManager
                            .update(displayable.style.stroke as PatternObject);
                        this._shadowManager
                            .update(svgElement, displayable);
=======
                        gradientManager.update(displayable.style.fill as GradientObject);
                        gradientManager.update(displayable.style.stroke as GradientObject);
                        shadowManager.update(svgElement, displayable);
>>>>>>> c5e5ea9d
                    }

                    displayable.__dirty = 0;
                }

                // May have optimizations and ignore brush(like empty string in TSpan)
                if (getSvgElement(displayable)) {
                    newVisibleList.push(displayable);
                }

            }
        }

        const diff = arrayDiff(visibleList, newVisibleList);
        let prevSvgElement;
        let topPrevSvgElement;

        // NOTE: First do remove, in case element moved to the head and do remove
        // after add
        for (let i = 0; i < diff.length; i++) {
            const item = diff[i];
            if (item.removed) {
                for (let k = 0; k < item.count; k++) {
                    const displayable = visibleList[item.indices[k]];
                    const svgElement = getSvgElement(displayable);
                    hasClipPath(displayable) ? removeFromMyParent(svgElement)
                        : remove(svgRoot, svgElement);
                }
            }
        }

        let prevDisplayable;
        let currentClipGroup;
        for (let i = 0; i < diff.length; i++) {
            const item = diff[i];
<<<<<<< HEAD
            if (item.added) {
                for (let k = 0; k < item.count; k++) {
                    const displayable = newVisibleList[item.indices[k]];
                    const svgElement = getSvgElement(displayable);
                    prevSvgElement
                        ? insertAfter(svgRoot, svgElement, prevSvgElement)
                        : prepend(svgRoot, svgElement);

                    prevSvgElement = svgElement || prevSvgElement;

                    // zrender.Text only create textSvgElement.
                    this._gradientManager
                        .addWithoutUpdate(svgElement, displayable);
                    this._patternManager
                        .addWithoutUpdate(svgElement, displayable);
                    this._shadowManager
                        .addWithoutUpdate(svgElement, displayable);
                    this._clipPathManager.markUsed(displayable);
                }
=======
            const isAdd = item.added;
            if (item.removed) {
                continue;
>>>>>>> c5e5ea9d
            }
            for (let k = 0; k < item.count; k++) {
                const displayable = newVisibleList[item.indices[k]];
                // Update clipPath
                const clipGroup = clipPathManager.update(displayable, prevDisplayable);
                if (clipGroup !== currentClipGroup) {
                    // First pop to top level.
                    prevSvgElement = topPrevSvgElement;
                    if (clipGroup) {
                        // Enter second level of clipping group.
                        prevSvgElement ? insertAfter(svgRoot, clipGroup, prevSvgElement)
                            : prepend(svgRoot, clipGroup);
                        topPrevSvgElement = clipGroup;
                        // Reset prevSvgElement in second level.
                        prevSvgElement = null;
                    }
                    currentClipGroup = clipGroup;
                }

                const svgElement = getSvgElement(displayable);
                // if (isAdd) {
                prevSvgElement
                    ? insertAfter(currentClipGroup || svgRoot, svgElement, prevSvgElement)
                    : prepend(currentClipGroup || svgRoot, svgElement);
                // }

<<<<<<< HEAD
                    this._patternManager.markUsed(displayable);
                    this._patternManager
                        .addWithoutUpdate(svgElement, displayable);

                    this._shadowManager.markUsed(displayable);
                    this._shadowManager
                        .addWithoutUpdate(svgElement, displayable);
=======
                prevSvgElement = svgElement || prevSvgElement;
                if (!currentClipGroup) {
                    topPrevSvgElement = prevSvgElement;
                }
>>>>>>> c5e5ea9d

                gradientManager.markUsed(displayable);
                gradientManager.addWithoutUpdate(svgElement, displayable);

                shadowManager.markUsed(displayable);
                shadowManager.addWithoutUpdate(svgElement, displayable);

                clipPathManager.markUsed(displayable);

                prevDisplayable = displayable;
            }
        }

<<<<<<< HEAD
        this._gradientManager.removeUnused();
        this._patternManager.removeUnused();
        this._clipPathManager.removeUnused();
        this._shadowManager.removeUnused();
=======
        gradientManager.removeUnused();
        clipPathManager.removeUnused();
        shadowManager.removeUnused();
>>>>>>> c5e5ea9d

        this._visibleList = newVisibleList;
    }

    _getDefs(isForceCreating?: boolean) {
        let svgRoot = this._svgDom;
        let defs = svgRoot.getElementsByTagName('defs');
        if (defs.length === 0) {
            // Not exist
            if (isForceCreating) {
                let defs = svgRoot.insertBefore(
                    createElement('defs'), // Create new tag
                    svgRoot.firstChild // Insert in the front of svg
                );
                if (!defs.contains) {
                    // IE doesn't support contains method
                    defs.contains = function (el) {
                        const children = defs.children;
                        if (!children) {
                            return false;
                        }
                        for (let i = children.length - 1; i >= 0; --i) {
                            if (children[i] === el) {
                                return true;
                            }
                        }
                        return false;
                    };
                }
                return defs;
            }
            else {
                return null;
            }
        }
        else {
            return defs[0];
        }
    }

    resize(width: number | string, height: number | string) {
        const viewport = this._viewport;
        // FIXME Why ?
        viewport.style.display = 'none';

        // Save input w/h
        const opts = this._opts;
        width != null && (opts.width = width);
        height != null && (opts.height = height);

        width = this._getSize(0);
        height = this._getSize(1);

        viewport.style.display = '';

        if (this._width !== width || this._height !== height) {
            this._width = width;
            this._height = height;

            const viewportStyle = viewport.style;
            viewportStyle.width = width + 'px';
            viewportStyle.height = height + 'px';

            const svgRoot = this._svgDom;
            // Set width by 'svgRoot.width = width' is invalid
            svgRoot.setAttribute('width', width + '');
            svgRoot.setAttribute('height', height + '');
        }

        if (this._backgroundNode) {
            this._backgroundNode.setAttribute('width', width as any);
            this._backgroundNode.setAttribute('height', height as any);
        }
    }

    /**
     * 获取绘图区域宽度
     */
    getWidth() {
        return this._width;
    }

    /**
     * 获取绘图区域高度
     */
    getHeight() {
        return this._height;
    }

    _getSize(whIdx: number) {
        const opts = this._opts;
        const wh = ['width', 'height'][whIdx] as 'width' | 'height';
        const cwh = ['clientWidth', 'clientHeight'][whIdx] as 'clientWidth' | 'clientHeight';
        const plt = ['paddingLeft', 'paddingTop'][whIdx] as 'paddingLeft' | 'paddingTop';
        const prb = ['paddingRight', 'paddingBottom'][whIdx] as 'paddingRight' | 'paddingBottom';

        if (opts[wh] != null && opts[wh] !== 'auto') {
            return parseFloat(opts[wh] as string);
        }

        const root = this.root;
        // IE8 does not support getComputedStyle, but it use VML.
        const stl = document.defaultView.getComputedStyle(root);

        return (
            (root[cwh] || parseInt10(stl[wh]) || parseInt10(root.style[wh]))
            - (parseInt10(stl[plt]) || 0)
            - (parseInt10(stl[prb]) || 0)
        ) | 0;
    }

    dispose() {
        this.root.innerHTML = '';

        this._svgRoot
            = this._backgroundRoot
            = this._svgDom
            = this._backgroundNode
            = this._viewport
            = this.storage
            = null;
    }

    clear() {
        const viewportNode = this._viewport;
        if (viewportNode && viewportNode.parentNode) {
            viewportNode.parentNode.removeChild(viewportNode);
        }
    }

    toDataURL() {
        this.refresh();
        const html = encodeURIComponent(this._svgDom.outerHTML.replace(/></g, '>\n\r<'));
        return 'data:image/svg+xml;charset=UTF-8,' + html;
    }
    refreshHover = createMethodNotSupport('refreshHover') as PainterBase['refreshHover'];
    pathToImage = createMethodNotSupport('pathToImage') as PainterBase['pathToImage'];
    configLayer = createMethodNotSupport('configLayer') as PainterBase['configLayer'];
}


// Not supported methods
function createMethodNotSupport(method: string): any {
    return function () {
        util.logError('In SVG mode painter not support method "' + method + '"');
    };
}


export default SVGPainter;<|MERGE_RESOLUTION|>--- conflicted
+++ resolved
@@ -10,12 +10,8 @@
 import TSpan from '../graphic/TSpan';
 import arrayDiff from '../core/arrayDiff';
 import GradientManager from './helper/GradientManager';
-<<<<<<< HEAD
 import PatternManager from './helper/PatternManager';
-import ClippathManager from './helper/ClippathManager';
-=======
-import ClippathManager, { hasClipPath } from './helper/ClippathManager';
->>>>>>> c5e5ea9d
+import ClippathManager, {hasClipPath} from './helper/ClippathManager';
 import ShadowManager from './helper/ShadowManager';
 import {
     path as svgPath,
@@ -27,11 +23,7 @@
 import Storage from '../Storage';
 import { GradientObject } from '../graphic/Gradient';
 import { PainterBase } from '../PainterBase';
-<<<<<<< HEAD
 import {PatternObject} from '../graphic/Pattern';
-=======
-import { isClipPathChanged } from '../canvas/helper';
->>>>>>> c5e5ea9d
 
 function parseInt10(val: string) {
     return parseInt(val, 10);
@@ -208,20 +200,15 @@
     }
 
     _paintList(list: Displayable[]) {
-<<<<<<< HEAD
-        this._gradientManager.markAllUnused();
-        this._patternManager.markAllUnused();
-        this._clipPathManager.markAllUnused();
-        this._shadowManager.markAllUnused();
-=======
         const gradientManager = this._gradientManager;
+        const patternManager = this._patternManager;
         const clipPathManager = this._clipPathManager;
         const shadowManager = this._shadowManager;
 
         gradientManager.markAllUnused();
+        patternManager.markAllUnused();
         clipPathManager.markAllUnused();
         shadowManager.markAllUnused();
->>>>>>> c5e5ea9d
 
         const svgRoot = this._svgRoot;
         const visibleList = this._visibleList;
@@ -240,22 +227,11 @@
 
                     // Update gradient and shadow
                     if (displayable.style) {
-<<<<<<< HEAD
-                        this._gradientManager
-                            .update(displayable.style.fill as GradientObject);
-                        this._gradientManager
-                            .update(displayable.style.stroke as GradientObject);
-                        this._patternManager
-                            .update(displayable.style.fill as PatternObject);
-                        this._patternManager
-                            .update(displayable.style.stroke as PatternObject);
-                        this._shadowManager
-                            .update(svgElement, displayable);
-=======
                         gradientManager.update(displayable.style.fill as GradientObject);
                         gradientManager.update(displayable.style.stroke as GradientObject);
+                        patternManager.update(displayable.style.fill as PatternObject);
+                        patternManager.update(displayable.style.stroke as PatternObject);
                         shadowManager.update(svgElement, displayable);
->>>>>>> c5e5ea9d
                     }
 
                     displayable.__dirty = 0;
@@ -291,31 +267,9 @@
         let currentClipGroup;
         for (let i = 0; i < diff.length; i++) {
             const item = diff[i];
-<<<<<<< HEAD
-            if (item.added) {
-                for (let k = 0; k < item.count; k++) {
-                    const displayable = newVisibleList[item.indices[k]];
-                    const svgElement = getSvgElement(displayable);
-                    prevSvgElement
-                        ? insertAfter(svgRoot, svgElement, prevSvgElement)
-                        : prepend(svgRoot, svgElement);
-
-                    prevSvgElement = svgElement || prevSvgElement;
-
-                    // zrender.Text only create textSvgElement.
-                    this._gradientManager
-                        .addWithoutUpdate(svgElement, displayable);
-                    this._patternManager
-                        .addWithoutUpdate(svgElement, displayable);
-                    this._shadowManager
-                        .addWithoutUpdate(svgElement, displayable);
-                    this._clipPathManager.markUsed(displayable);
-                }
-=======
             const isAdd = item.added;
             if (item.removed) {
                 continue;
->>>>>>> c5e5ea9d
             }
             for (let k = 0; k < item.count; k++) {
                 const displayable = newVisibleList[item.indices[k]];
@@ -342,24 +296,17 @@
                     : prepend(currentClipGroup || svgRoot, svgElement);
                 // }
 
-<<<<<<< HEAD
-                    this._patternManager.markUsed(displayable);
-                    this._patternManager
-                        .addWithoutUpdate(svgElement, displayable);
-
-                    this._shadowManager.markUsed(displayable);
-                    this._shadowManager
-                        .addWithoutUpdate(svgElement, displayable);
-=======
                 prevSvgElement = svgElement || prevSvgElement;
                 if (!currentClipGroup) {
                     topPrevSvgElement = prevSvgElement;
                 }
->>>>>>> c5e5ea9d
 
                 gradientManager.markUsed(displayable);
                 gradientManager.addWithoutUpdate(svgElement, displayable);
 
+                patternManager.markUsed(displayable);
+                patternManager.addWithoutUpdate(svgElement, displayable);
+
                 shadowManager.markUsed(displayable);
                 shadowManager.addWithoutUpdate(svgElement, displayable);
 
@@ -369,16 +316,10 @@
             }
         }
 
-<<<<<<< HEAD
-        this._gradientManager.removeUnused();
-        this._patternManager.removeUnused();
-        this._clipPathManager.removeUnused();
-        this._shadowManager.removeUnused();
-=======
         gradientManager.removeUnused();
+        patternManager.removeUnused();
         clipPathManager.removeUnused();
         shadowManager.removeUnused();
->>>>>>> c5e5ea9d
 
         this._visibleList = newVisibleList;
     }
