// TODO
// 1. shadow
// 2. Image: sx, sy, sw, sh

import {createElement} from './core';
import PathProxy from '../core/PathProxy';
import * as matrix from '../core/matrix';
<<<<<<< HEAD
import Displayable from '../graphic/Displayable';
import { Path } from '../export';
import { PathStyleOption } from '../graphic/Path';
import ZImage, { ImageStyleOption } from '../graphic/Image';
import { DEFAULT_FONT, getLineHeight } from '../contain/text';
import ZText, { TextStyleOption } from '../graphic/Text';
=======
import * as textHelper from '../graphic/helper/text';
import Text from '../graphic/Text';
import { StyleProps } from '../graphic/Style';
import { DEFAULT_FONT, parsePlainText, PlainTextContentBlock, adjustTextY } from '../contain/text';
import { TextAlign } from '../core/types';
import ZImage from '../graphic/Image';
import Displayable from '../graphic/Displayable';
import Path from '../graphic/Path';
>>>>>>> 40ee33c2

export interface SVGProxy<T> {
    brush(el: T): void
}

const CMD = PathProxy.CMD;
const arrayJoin = Array.prototype.join;

const NONE = 'none';
const mathRound = Math.round;
const mathSin = Math.sin;
const mathCos = Math.cos;
const PI = Math.PI;
const PI2 = Math.PI * 2;
const degree = 180 / PI;

const EPSILON = 1e-4;

type AllStyleOption = PathStyleOption | TextStyleOption | ImageStyleOption;

function round4(val: number) {
    return mathRound(val * 1e4) / 1e4;
}

function isAroundZero(val: number) {
    return val < EPSILON && val > -EPSILON;
}

<<<<<<< HEAD
function pathHasFill(style: AllStyleOption): style is PathStyleOption {
    const fill = (style as PathStyleOption).fill;
    return fill != null && fill !== NONE;
}

function pathHasStroke(style: AllStyleOption): style is PathStyleOption {
    const stroke = (style as PathStyleOption).stroke;
=======
function pathHasFill(style: StyleProps, isText?: boolean) {
    const fill = isText ? style.textFill : style.fill;
    return fill != null && fill !== NONE;
}

function pathHasStroke(style: StyleProps, isText?: boolean) {
    const stroke = isText ? style.textStroke : style.stroke;
>>>>>>> 40ee33c2
    return stroke != null && stroke !== NONE;
}

function reduceNumberString(n: number, precision: number) {
    // Avoid large string of matrix
    // PENDING If have precision issue when scaled
    return n > 1 ? +n.toFixed(precision) : +n.toPrecision(precision);
}
function setTransform(svgEl: SVGElement, m: matrix.MatrixArray) {
    if (m) {
        attr(svgEl, 'transform', 'matrix(' +
            reduceNumberString(m[0], 3) + ',' +
            reduceNumberString(m[1], 3) + ',' +
            reduceNumberString(m[2], 3) + ',' +
            reduceNumberString(m[3], 3) + ',' +
            reduceNumberString(m[4], 4) + ',' +
            reduceNumberString(m[5], 4)
         + ')');
    }
}

function attr(el: SVGElement, key: string, val: string) {
    if (!val || (val as any).type !== 'linear' && (val as any).type !== 'radial') {
        // Don't set attribute for gradient, since it need new dom nodes
        el.setAttribute(key, val);
    }
}

function attrXLink(el: SVGElement, key: string, val: string) {
    el.setAttributeNS('http://www.w3.org/1999/xlink', key, val);
}

<<<<<<< HEAD
function bindStyle(svgEl: SVGElement, style: PathStyleOption, el?: Path): void
function bindStyle(svgEl: SVGElement, style: TextStyleOption, el?: ZText): void
function bindStyle(svgEl: SVGElement, style: ImageStyleOption, el?: ZImage): void
function bindStyle(svgEl: SVGElement, style: AllStyleOption, el?: Path | ZText | ZImage) {
    const opacity = style.opacity == null ? 1 : style.opacity;
    if (pathHasFill(style)) {
        let fill = style.fill;
=======
function bindStyle(svgEl: SVGElement, style: StyleProps, isText?: boolean, el?: Displayable) {
    if (pathHasFill(style, isText)) {
        let fill = isText ? style.textFill : style.fill;
>>>>>>> 40ee33c2
        fill = fill === 'transparent' ? NONE : fill;
        attr(svgEl, 'fill', fill as string);
        attr(svgEl,
            'fill-opacity',
            (style.fillOpacity != null ? style.fillOpacity * opacity : opacity) + ''
        );
    }
    else {
        attr(svgEl, 'fill', NONE);
    }

    if (pathHasStroke(style)) {
        let stroke = style.stroke;
        stroke = stroke === 'transparent' ? NONE : stroke;
        attr(svgEl, 'stroke', stroke as string);
        const strokeWidth = style.lineWidth;
        const strokeScale = style.strokeNoScale
            ? (el as Path).getLineScale()
            : 1;
        attr(svgEl, 'stroke-width', strokeWidth / strokeScale + '');
        // stroke then fill for text; fill then stroke for others
        attr(svgEl, 'paint-order', style.strokeFirst ? 'stroke' : 'fill');
        attr(svgEl, 'stroke-opacity', (style.strokeOpacity != null ? style.strokeOpacity * opacity : opacity) + '');
        const lineDash = style.lineDash;
        if (lineDash) {
            attr(svgEl, 'stroke-dasharray', (style.lineDash as number[]).join(','));
            attr(svgEl, 'stroke-dashoffset', mathRound(style.lineDashOffset || 0) + '');
        }
        else {
            attr(svgEl, 'stroke-dasharray', '');
        }

        // PENDING
        style.lineCap && attr(svgEl, 'stroke-linecap', style.lineCap);
        style.lineJoin && attr(svgEl, 'stroke-linejoin', style.lineJoin);
        style.miterLimit && attr(svgEl, 'stroke-miterlimit', style.miterLimit + '');
    }
    else {
        attr(svgEl, 'stroke', NONE);
    }
}

/***************************************************
 * PATH
 **************************************************/
function pathDataToString(path: PathProxy) {
    const str = [];
    const data = path.data;
    const dataLength = path.len();
    let x;
    let y;
    for (let i = 0; i < dataLength;) {
        let cmd = data[i++];
        let cmdStr = '';
        let nData = 0;
        switch (cmd) {
            case CMD.M:
                cmdStr = 'M';
                nData = 2;
                break;
            case CMD.L:
                cmdStr = 'L';
                nData = 2;
                break;
            case CMD.Q:
                cmdStr = 'Q';
                nData = 4;
                break;
            case CMD.C:
                cmdStr = 'C';
                nData = 6;
                break;
            case CMD.A:
                const cx = data[i++];
                const cy = data[i++];
                const rx = data[i++];
                const ry = data[i++];
                const theta = data[i++];
                let dTheta = data[i++];
                const psi = data[i++];
                const clockwise = data[i++];

                const dThetaPositive = Math.abs(dTheta);
                const isCircle = isAroundZero(dThetaPositive - PI2)
                    || (clockwise ? dTheta >= PI2 : -dTheta >= PI2);

                // Mapping to 0~2PI
                const unifiedTheta = dTheta > 0 ? dTheta % PI2 : (dTheta % PI2 + PI2);

                let large = false;
                if (isCircle) {
                    large = true;
                }
                else if (isAroundZero(dThetaPositive)) {
                    large = false;
                }
                else {
                    large = (unifiedTheta >= PI) === !!clockwise;
                }

                const x0 = round4(cx + rx * mathCos(theta));
                const y0 = round4(cy + ry * mathSin(theta));

                // It will not draw if start point and end point are exactly the same
                // We need to shift the end point with a small value
                // FIXME A better way to draw circle ?
                if (isCircle) {
                    if (clockwise) {
                        dTheta = PI2 - 1e-4;
                    }
                    else {
                        dTheta = -PI2 + 1e-4;
                    }

                    large = true;

                    if (i === 9) {
                        // Move to (x0, y0) only when CMD.A comes at the
                        // first position of a shape.
                        // For instance, when drawing a ring, CMD.A comes
                        // after CMD.M, so it's unnecessary to move to
                        // (x0, y0).
                        str.push('M', x0, y0);
                    }
                }

                x = round4(cx + rx * mathCos(theta + dTheta));
                y = round4(cy + ry * mathSin(theta + dTheta));

                // FIXME Ellipse
                str.push('A', round4(rx), round4(ry),
                    mathRound(psi * degree), +large, +clockwise, x, y);
                break;
            case CMD.Z:
                cmdStr = 'Z';
                break;
            case CMD.R:
                x = round4(data[i++]);
                y = round4(data[i++]);
                const w = round4(data[i++]);
                const h = round4(data[i++]);
                str.push(
                    'M', x, y,
                    'L', x + w, y,
                    'L', x + w, y + h,
                    'L', x, y + h,
                    'L', x, y
                );
                break;
        }
        cmdStr && str.push(cmdStr);
        for (let j = 0; j < nData; j++) {
            // PENDING With scale
            str.push(round4(data[i++]));
        }
    }
    return str.join(' ');
}

const svgPath: SVGProxy<Path> = {
    brush(el: Path) {
        const style = el.style;

        let svgEl = el.__svgEl;
        if (!svgEl) {
            svgEl = createElement('path');
            el.__svgEl = svgEl;
        }

        if (!el.path) {
            el.createPathProxy();
        }
        const path = el.path;

        if (el.__dirtyPath) {
            path.beginPath();
            el.buildPath(path, el.shape);
            el.__dirtyPath = false;

            const pathStr = pathDataToString(path);
            if (pathStr.indexOf('NaN') < 0) {
                // Ignore illegal path, which may happen such in out-of-range
                // data in Calendar series.
                attr(svgEl, 'd', pathStr);
            }
        }

        bindStyle(svgEl, style, el);
        setTransform(svgEl, el.transform);
    }
};

export {svgPath as path};

/***************************************************
 * IMAGE
 **************************************************/
const svgImage: SVGProxy<ZImage> = {
    brush(el: ZImage) {
        const style = el.style;
        let image = style.image;

        if (image instanceof HTMLImageElement) {
            const src = image.src;
            image = src;
        }
        if (!image) {
            return;
        }

        const x = style.x || 0;
        const y = style.y || 0;

        const dw = style.width;
        const dh = style.height;

        let svgEl = el.__svgEl;
        if (!svgEl) {
            svgEl = createElement('image');
            el.__svgEl = svgEl;
        }

        if (image !== el.__imageSrc) {
            attrXLink(svgEl, 'href', image as string);
            // Caching image src
            el.__imageSrc = image as string;
        }

        attr(svgEl, 'width', dw + '');
        attr(svgEl, 'height', dh + '');

        attr(svgEl, 'x', x + '');
        attr(svgEl, 'y', y + '');

        setTransform(svgEl, el.transform);
    }
};
export {svgImage as image};

/***************************************************
 * TEXT
 **************************************************/
const TEXT_ALIGN_TO_ANCHOR = {
    left: 'start',
    right: 'end',
    center: 'middle',
    middle: 'middle'
};

<<<<<<< HEAD
function adjustTextY(y: number, lineHeight: number, textBaseline: CanvasTextBaseline): number {
    // TODO Other values.
    if (textBaseline === 'top') {
        y += lineHeight / 2;
=======
/**
 * @param  el
 * @param {Object|boolean} [hostRect] {x, y, width, height}
 *        If set false, rect text is not used.
 */
function svgTextDrawRectText(el: Displayable, hostRect: RectLike) {
    const style = el.style;
    const elTransform = el.transform;
    const needTransformTextByHostEl = el instanceof Text || style.transformText;

    el.__dirty && textHelper.normalizeTextStyle(style);

    let text = style.text;
    // Convert to string
    text != null && (text += '');
    if (!textHelper.needDrawText(text, style)) {
        return;
    }
    // render empty text for svg if no text but need draw text.
    text == null && (text = '');

    // Follow the setting in the canvas renderer, if not transform the
    // text, transform the hostRect, by which the text is located.
    if (!needTransformTextByHostEl && elTransform) {
        _tmpTextHostRect.copy(hostRect);
        _tmpTextHostRect.applyTransform(elTransform);
        hostRect = _tmpTextHostRect;
>>>>>>> 40ee33c2
    }
    else if (textBaseline === 'bottom') {
        y -= lineHeight / 2;
    }
    return y;
}

const svgText: SVGProxy = {
    brush(el: ZText) {
        const style = el.style;

        let text = style.text;
        // Convert to string
        text != null && (text += '');
        if (!text) {
            return;
        }
<<<<<<< HEAD
=======
    }
};

function setTextTransform(
    textSvgEl: SVGElement,
    needTransformTextByHostEl: boolean,
    elTransform: matrix.MatrixArray,
    style: StyleProps,
    hostRect: RectLike,
    baseX: number,
    baseY: number
) {
    matrix.identity(_tmpTextTransform);

    if (needTransformTextByHostEl && elTransform) {
        matrix.copy(_tmpTextTransform, elTransform);
    }
>>>>>>> 40ee33c2

        let textSvgEl = el.__svgEl as SVGTextElement;
        if (!textSvgEl) {
            textSvgEl = createElement('text') as SVGTextElement;
            el.__svgEl = textSvgEl;
        }

        const font = style.font || DEFAULT_FONT;

        // style.font has been normalized by `normalizeTextStyle`.
        const textSvgElStyle = textSvgEl.style;
        textSvgElStyle.font = font;

        textSvgEl.textContent = text;

        bindStyle(textSvgEl, style, el);
        setTransform(textSvgEl, el.transform);

<<<<<<< HEAD
        // Consider different font display differently in vertial align, we always
        // set vertialAlign as 'middle', and use 'y' to locate text vertically.
        const x = style.x || 0;
        const y = adjustTextY(style.y || 0, getLineHeight(font), style.textBaseline);
        const textAlign = TEXT_ALIGN_TO_ANCHOR[style.textAlign as keyof typeof TEXT_ALIGN_TO_ANCHOR]
            || style.textAlign;
        attr(textSvgEl, 'dominant-baseline', 'middle');
        attr(textSvgEl, 'text-anchor', textAlign);
        attr(textSvgEl, 'x', x + '');
        attr(textSvgEl, 'y', y + '');
=======
svgTextDrawRectText;

const svgText: SVGProxy<Displayable> = {
    brush(el: Displayable) {
        const style = el.style;
        if (style.text != null) {
            svgTextDrawRectText(el, null);
        }
        else {
            removeOldTextNode(el);
        }
>>>>>>> 40ee33c2
    }
};
export {svgText as text};<|MERGE_RESOLUTION|>--- conflicted
+++ resolved
@@ -5,23 +5,12 @@
 import {createElement} from './core';
 import PathProxy from '../core/PathProxy';
 import * as matrix from '../core/matrix';
-<<<<<<< HEAD
 import Displayable from '../graphic/Displayable';
 import { Path } from '../export';
 import { PathStyleOption } from '../graphic/Path';
 import ZImage, { ImageStyleOption } from '../graphic/Image';
 import { DEFAULT_FONT, getLineHeight } from '../contain/text';
 import ZText, { TextStyleOption } from '../graphic/Text';
-=======
-import * as textHelper from '../graphic/helper/text';
-import Text from '../graphic/Text';
-import { StyleProps } from '../graphic/Style';
-import { DEFAULT_FONT, parsePlainText, PlainTextContentBlock, adjustTextY } from '../contain/text';
-import { TextAlign } from '../core/types';
-import ZImage from '../graphic/Image';
-import Displayable from '../graphic/Displayable';
-import Path from '../graphic/Path';
->>>>>>> 40ee33c2
 
 export interface SVGProxy<T> {
     brush(el: T): void
@@ -50,7 +39,6 @@
     return val < EPSILON && val > -EPSILON;
 }
 
-<<<<<<< HEAD
 function pathHasFill(style: AllStyleOption): style is PathStyleOption {
     const fill = (style as PathStyleOption).fill;
     return fill != null && fill !== NONE;
@@ -58,15 +46,6 @@
 
 function pathHasStroke(style: AllStyleOption): style is PathStyleOption {
     const stroke = (style as PathStyleOption).stroke;
-=======
-function pathHasFill(style: StyleProps, isText?: boolean) {
-    const fill = isText ? style.textFill : style.fill;
-    return fill != null && fill !== NONE;
-}
-
-function pathHasStroke(style: StyleProps, isText?: boolean) {
-    const stroke = isText ? style.textStroke : style.stroke;
->>>>>>> 40ee33c2
     return stroke != null && stroke !== NONE;
 }
 
@@ -99,7 +78,6 @@
     el.setAttributeNS('http://www.w3.org/1999/xlink', key, val);
 }
 
-<<<<<<< HEAD
 function bindStyle(svgEl: SVGElement, style: PathStyleOption, el?: Path): void
 function bindStyle(svgEl: SVGElement, style: TextStyleOption, el?: ZText): void
 function bindStyle(svgEl: SVGElement, style: ImageStyleOption, el?: ZImage): void
@@ -107,11 +85,6 @@
     const opacity = style.opacity == null ? 1 : style.opacity;
     if (pathHasFill(style)) {
         let fill = style.fill;
-=======
-function bindStyle(svgEl: SVGElement, style: StyleProps, isText?: boolean, el?: Displayable) {
-    if (pathHasFill(style, isText)) {
-        let fill = isText ? style.textFill : style.fill;
->>>>>>> 40ee33c2
         fill = fill === 'transparent' ? NONE : fill;
         attr(svgEl, 'fill', fill as string);
         attr(svgEl,
@@ -361,40 +334,10 @@
     middle: 'middle'
 };
 
-<<<<<<< HEAD
 function adjustTextY(y: number, lineHeight: number, textBaseline: CanvasTextBaseline): number {
     // TODO Other values.
     if (textBaseline === 'top') {
         y += lineHeight / 2;
-=======
-/**
- * @param  el
- * @param {Object|boolean} [hostRect] {x, y, width, height}
- *        If set false, rect text is not used.
- */
-function svgTextDrawRectText(el: Displayable, hostRect: RectLike) {
-    const style = el.style;
-    const elTransform = el.transform;
-    const needTransformTextByHostEl = el instanceof Text || style.transformText;
-
-    el.__dirty && textHelper.normalizeTextStyle(style);
-
-    let text = style.text;
-    // Convert to string
-    text != null && (text += '');
-    if (!textHelper.needDrawText(text, style)) {
-        return;
-    }
-    // render empty text for svg if no text but need draw text.
-    text == null && (text = '');
-
-    // Follow the setting in the canvas renderer, if not transform the
-    // text, transform the hostRect, by which the text is located.
-    if (!needTransformTextByHostEl && elTransform) {
-        _tmpTextHostRect.copy(hostRect);
-        _tmpTextHostRect.applyTransform(elTransform);
-        hostRect = _tmpTextHostRect;
->>>>>>> 40ee33c2
     }
     else if (textBaseline === 'bottom') {
         y -= lineHeight / 2;
@@ -402,7 +345,7 @@
     return y;
 }
 
-const svgText: SVGProxy = {
+const svgText: SVGProxy<ZText> = {
     brush(el: ZText) {
         const style = el.style;
 
@@ -412,26 +355,6 @@
         if (!text) {
             return;
         }
-<<<<<<< HEAD
-=======
-    }
-};
-
-function setTextTransform(
-    textSvgEl: SVGElement,
-    needTransformTextByHostEl: boolean,
-    elTransform: matrix.MatrixArray,
-    style: StyleProps,
-    hostRect: RectLike,
-    baseX: number,
-    baseY: number
-) {
-    matrix.identity(_tmpTextTransform);
-
-    if (needTransformTextByHostEl && elTransform) {
-        matrix.copy(_tmpTextTransform, elTransform);
-    }
->>>>>>> 40ee33c2
 
         let textSvgEl = el.__svgEl as SVGTextElement;
         if (!textSvgEl) {
@@ -450,7 +373,6 @@
         bindStyle(textSvgEl, style, el);
         setTransform(textSvgEl, el.transform);
 
-<<<<<<< HEAD
         // Consider different font display differently in vertial align, we always
         // set vertialAlign as 'middle', and use 'y' to locate text vertically.
         const x = style.x || 0;
@@ -461,19 +383,6 @@
         attr(textSvgEl, 'text-anchor', textAlign);
         attr(textSvgEl, 'x', x + '');
         attr(textSvgEl, 'y', y + '');
-=======
-svgTextDrawRectText;
-
-const svgText: SVGProxy<Displayable> = {
-    brush(el: Displayable) {
-        const style = el.style;
-        if (style.text != null) {
-            svgTextDrawRectText(el, null);
-        }
-        else {
-            removeOldTextNode(el);
-        }
->>>>>>> 40ee33c2
     }
 };
 export {svgText as text};