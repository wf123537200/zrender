import { Dictionary, ArrayLike } from "./types";
import { GradientObject } from "../graphic/Gradient";
import { PatternObject } from "../graphic/Pattern";


// 用于处理merge时无法遍历Date等对象的问题
const BUILTIN_OBJECT: {[key: string]: boolean} = {
    '[object Function]': true,
    '[object RegExp]': true,
    '[object Date]': true,
    '[object Error]': true,
    '[object CanvasGradient]': true,
    '[object CanvasPattern]': true,
    // For node-canvas
    '[object Image]': true,
    '[object Canvas]': true
};

const TYPED_ARRAY: {[key: string]: boolean}  = {
    '[object Int8Array]': true,
    '[object Uint8Array]': true,
    '[object Uint8ClampedArray]': true,
    '[object Int16Array]': true,
    '[object Uint16Array]': true,
    '[object Int32Array]': true,
    '[object Uint32Array]': true,
    '[object Float32Array]': true,
    '[object Float64Array]': true
};

const objToString = Object.prototype.toString;

const arrayProto = Array.prototype;
const nativeForEach = arrayProto.forEach;
const nativeFilter = arrayProto.filter;
const nativeSlice = arrayProto.slice;
const nativeMap = arrayProto.map;
const nativeReduce = arrayProto.reduce;

// Avoid assign to an exported constiable, for transforming to cjs.
const methods: {[key: string]: Function} = {};

export function $override(name: string, fn: Function) {
    methods[name] = fn;
}

let idStart = 0x0907;
/**
 * Generate unique id
 */
export function guid(): number {
    return idStart++;
}

export function logError(...args: string[]) {
    if (typeof console !== 'undefined') {
        console.error.apply(args);
    }
}
/**
 * Those data types can be cloned:
 *     Plain object, Array, TypedArray, number, string, null, undefined.
 * Those data types will be assgined using the orginal data:
 *     BUILTIN_OBJECT
 * Instance of user defined class will be cloned to a plain object, without
 * properties in prototype.
 * Other data types is not supported (not sure what will happen).
 *
 * Caution: do not support clone Date, for performance consideration.
 * (There might be a large number of date in `series.data`).
 * So date should not be modified in and out of echarts.
 */
export function clone<T extends any>(source: T): T {
    if (source == null || typeof source !== 'object') {
        return source;
    }

    let result = source;
    const typeStr = <string>objToString.call(source);

    if (typeStr === '[object Array]') {
        if (!isPrimitive(source)) {
            result = [] as any;
            for (let i = 0, len = source.length; i < len; i++) {
                result[i] = clone(source[i]);
            }
        }
    }
    else if (TYPED_ARRAY[typeStr]) {
        if (!isPrimitive(source)) {
            const Ctor = source.constructor;
            if (Ctor.from) {
                result = Ctor.from(source);
            }
            else {
                result = new Ctor(source.length);
                for (let i = 0, len = source.length; i < len; i++) {
                    result[i] = clone(source[i]);
                }
            }
        }
    }
    else if (!BUILTIN_OBJECT[typeStr] && !isPrimitive(source) && !isDom(source)) {
        result = {} as any;
        for (let key in source) {
            if (source.hasOwnProperty(key)) {
                result[key] = clone(source[key]);
            }
        }
    }

    return result;
}

export function merge(target: any, source: any, overwrite?: boolean) {
    // We should escapse that source is string
    // and enter for ... in ...
    if (!isObject(source) || !isObject(target)) {
        return overwrite ? clone(source) : target;
    }

    for (let key in source) {
        if (source.hasOwnProperty(key)) {
            const targetProp = target[key];
            const sourceProp = source[key];

            if (isObject(sourceProp)
                && isObject(targetProp)
                && !isArray(sourceProp)
                && !isArray(targetProp)
                && !isDom(sourceProp)
                && !isDom(targetProp)
                && !isBuiltInObject(sourceProp)
                && !isBuiltInObject(targetProp)
                && !isPrimitive(sourceProp)
                && !isPrimitive(targetProp)
            ) {
                // 如果需要递归覆盖，就递归调用merge
                merge(targetProp, sourceProp, overwrite);
            }
            else if (overwrite || !(key in target)) {
                // 否则只处理overwrite为true，或者在目标对象中没有此属性的情况
                // NOTE，在 target[key] 不存在的时候也是直接覆盖
                target[key] = clone(source[key]);
            }
        }
    }

    return target;
}

/**
 * @param targetAndSources The first item is target, and the rests are source.
 * @param overwrite
 * @return Merged result
 */
export function mergeAll(targetAndSources: any[], overwrite: boolean): any {
    let result = targetAndSources[0];
    for (let i = 1, len = targetAndSources.length; i < len; i++) {
        result = merge(result, targetAndSources[i], overwrite);
    }
    return result;
}

<<<<<<< HEAD
export function extend<T extends Dictionary<any>, S extends Dictionary<any>>(
    target: T, source: S
): T & S {
    for (let key in source) {
        if (source.hasOwnProperty(key)) {
            (target as S & T)[key] = (source as T & S)[key];
=======
export function extend<T extends Dictionary<any>>(target: T, source: Dictionary<any>): T {
    for (let key in source) {
        if (source.hasOwnProperty(key)) {
            (target as Dictionary<any>)[key] = source[key];
>>>>>>> 13e0ba78
        }
    }
    return target as T & S;
}

<<<<<<< HEAD
export function defaults<T extends Dictionary<any>, S extends Dictionary<any>>(
    target: T, source: S, overlay?: boolean
): T & S {
=======
export function defaults<T extends Dictionary<any>>(target: T, source: Dictionary<any>, overlay?: boolean): T {
>>>>>>> 13e0ba78
    for (let key in source) {
        if (source.hasOwnProperty(key)
            && (overlay ? source[key] != null : (target as T & S)[key] == null)
        ) {
<<<<<<< HEAD
            (target as S & T)[key] = (source as T & S)[key];
=======
            (target as Dictionary<any>)[key] = source[key];
>>>>>>> 13e0ba78
        }
    }
    return target as T & S;
}

export const createCanvas = function (): HTMLCanvasElement {
    return methods.createCanvas();
};

methods.createCanvas = function (): HTMLCanvasElement {
    return document.createElement('canvas');
};

/**
 * 查询数组中元素的index
 */
export function indexOf<T>(array: T[], value: T): number {
    if (array) {
        if (array.indexOf) {
            return array.indexOf(value);
        }
        for (let i = 0, len = array.length; i < len; i++) {
            if (array[i] === value) {
                return i;
            }
        }
    }
    return -1;
}

/**
 * 构造类继承关系
 *
 * @param clazz 源类
 * @param baseClazz 基类
 */
export function inherits(clazz: Function, baseClazz: Function) {
    const clazzPrototype = clazz.prototype;
    function F() {}
    F.prototype = baseClazz.prototype;
    clazz.prototype = new (F as any)();

    for (let prop in clazzPrototype) {
        if (clazzPrototype.hasOwnProperty(prop)) {
            clazz.prototype[prop] = clazzPrototype[prop];
        }
    }
    clazz.prototype.constructor = clazz;
    (<any>clazz).superClass = baseClazz;
}

export function mixin(target: Object | Function, source: Object | Function, override?: boolean) {
    target = 'prototype' in target ? target.prototype : target;
    source = 'prototype' in source ? source.prototype : source;

    defaults(target, source, override);
}

/**
 * @usage
 * ```ts
 * export class XFeature {
 *    fn1() { ... }
 *    fn2() { ... }
 * }
 * ```
 * ```ts
 * import {XFeature} from './XFeature';
 * class Target { ... }
 * interface Target implements XFeature {}
 * tsMixin(Target, XFeature);
 * ```
 * @notice
 * static member mixin can not be supported.
 */
export function tsMixin(derivedCtor: any, baseCtor: any) {
    var baseProto = baseCtor.prototype;
    for (var name in baseProto) {
        if (baseProto.hasOwnProperty(name)) {
            derivedCtor.prototype[name] = baseProto[name];
        }
    }
}

/**
 * Consider typed array.
 * @param data
 */
export function isArrayLike(data: any): data is ArrayLike<any> {
    if (!data) {
        return false;
    }
    if (typeof data === 'string') {
        return false;
    }
    return typeof data.length === 'number';
}

/**
 * 数组或对象遍历
 */
export function each<I extends Dictionary<any> | any[], Context>(
    arr: I,
    cb: (
        this: Context,
        value: I extends Dictionary<infer T> | (infer T)[] ? T : any,
        index?: I extends any[] ? number : string,
        arr?: I
    ) => void,
    context?: Context
) {
    if (!(arr && cb)) {
        return;
    }
    if (arr.forEach && arr.forEach === nativeForEach) {
        arr.forEach(cb, context);
    }
    else if (arr.length === +arr.length) {
        for (let i = 0, len = arr.length; i < len; i++) {
            cb.call(context, (arr as any[])[i], i as any, arr);
        }
    }
    else {
        for (let key in arr) {
            if (arr.hasOwnProperty(key)) {
                cb.call(context, (arr as Dictionary<any>)[key], key as any, arr);
            }
        }
    }
}

/**
 * 数组映射
 * @typeparam T Type in Array
 * @typeparam R Type Returned
 * @return
 */
export function map<T, R, Context>(
    arr: T[],
    cb: (this: Context, val: T, index?: number, arr?: T[]) => R,
    context?: Context
): R[] {
    if (!(arr && cb)) {
        return;
    }
    if (arr.map && arr.map === nativeMap) {
        return arr.map(cb, context);
    }
    else {
        const result = [];
        for (let i = 0, len = arr.length; i < len; i++) {
            result.push(cb.call(context, arr[i], i, arr));
        }
        return result;
    }
}

export function reduce<T, S, Context>(
    arr: T[],
    cb: (this: Context, previousValue: S, currentValue: T, currentIndex?: number, arr?: T[]) => S,
    memo?: S,
    context?: Context
): S {
    if (!(arr && cb)) {
        return;
    }
    for (let i = 0, len = arr.length; i < len; i++) {
        memo = cb.call(context, memo, arr[i], i, arr);
    }
    return memo;
}

/**
 * 数组过滤
 */
export function filter<T, Context>(
    arr: T[],
    cb: (this: Context, value: T, index: number, arr: T[]) => boolean,
    context?: Context
): T[] {
    if (!(arr && cb)) {
        return;
    }
    if (arr.filter && arr.filter === nativeFilter) {
        return arr.filter(cb, context);
    }
    else {
        const result = [];
        for (let i = 0, len = arr.length; i < len; i++) {
            if (cb.call(context, arr[i], i, arr)) {
                result.push(arr[i]);
            }
        }
        return result;
    }
}

/**
 * 数组项查找
 */
export function find<T, Context>(
    arr: T[],
    cb: (this: Context, value: T, index?: number, arr?: T[]) => boolean,
    context?: Context
): T {
    if (!(arr && cb)) {
        return;
    }
    for (let i = 0, len = arr.length; i < len; i++) {
        if (cb.call(context, arr[i], i, arr)) {
            return arr[i];
        }
    }
}

export function bind<Context, Fn extends (...args: any) => any>(
    func: Fn, context: Context, ...args: any[]
): (this: Context, ...args: Parameters<Fn>) => ReturnType<Fn> {
    return function (this: Context) {
        return func.apply(context, args.concat(nativeSlice.call(arguments)));
    };
}

export function curry(func: Function, ...args: any[]) {
    return function (this: any) {
        return func.apply(this, args.concat(nativeSlice.call(arguments)));
    };
}

/**
 * @param value
 * @return {boolean}
 */
export function isArray(value: any): value is Array<any> {
    return objToString.call(value) === '[object Array]';
}

/**
 * @param value
 * @return {boolean}
 */
export function isFunction(value: any): value is Function {
    return typeof value === 'function';
}

/**
 * @param value
 * @return {boolean}
 */
export function isString(value: any): value is String {
    return objToString.call(value) === '[object String]';
}

// Usage: `isObject(xxx)` or `isObject(SomeType)(xxx)`
// Generic T can be used to avoid "ts type gruards" casting the `value` from its original
// type `Object` implicitly so that loose its original type info in the subsequent code.
export function isObject<T = unknown>(value: any): value is (Object & T) {
    // Avoid a V8 JIT bug in Chrome 19-20.
    // See https://code.google.com/p/v8/issues/detail?id=2291 for more details.
    const type = typeof value;
    return type === 'function' || (!!value && type === 'object');
}

export function isBuiltInObject(value: any): boolean {
    return !!BUILTIN_OBJECT[objToString.call(value)];
}

export function isTypedArray(value: any): boolean {
    return !!TYPED_ARRAY[objToString.call(value)];
}

export function isDom(value: any): value is HTMLElement {
    return typeof value === 'object'
        && typeof value.nodeType === 'number'
        && typeof value.ownerDocument === 'object';
}

export function isGradientObject(value: any): value is GradientObject {
    return (value as GradientObject).colorStops != null;
}

export function isPatternObject(value: any): value is PatternObject {
    return (value as PatternObject).image != null;
}

/**
 * Whether is exactly NaN. Notice isNaN('a') returns true.
 */
export function eqNaN(value: any): boolean {
    /* eslint-disable-next-line no-self-compare */
    return value !== value;
}

/**
 * If value1 is not null, then return value1, otherwise judget rest of values.
 * Low performance.
 * @return Final value
 */
export function retrieve<T>(...args: T[]): T {
    for (let i = 0, len = args.length; i < len; i++) {
        if (args[i] != null) {
            return args[i];
        }
    }
}

export function retrieve2<T, R>(value0: T, value1: R) {
    return value0 != null
        ? value0
        : value1;
}

export function retrieve3<T, R, W>(value0: T, value1: R, value2: W) {
    return value0 != null
        ? value0
        : value1 != null
        ? value1
        : value2;
}

type SliceParams = Parameters<typeof nativeSlice>;
export function slice<T>(arr: ArrayLike<T>, ...args: SliceParams): T[] {
    return nativeSlice.apply(arr, args as any[]);
}

/**
 * Normalize css liked array configuration
 * e.g.
 *  3 => [3, 3, 3, 3]
 *  [4, 2] => [4, 2, 4, 2]
 *  [4, 3, 2] => [4, 3, 2, 3]
 */
export function normalizeCssArray(val: number | number[]) {
    if (typeof (val) === 'number') {
        return [val, val, val, val];
    }
    const len = val.length;
    if (len === 2) {
        // vertical | horizontal
        return [val[0], val[1], val[0], val[1]];
    }
    else if (len === 3) {
        // top | horizontal | bottom
        return [val[0], val[1], val[2], val[1]];
    }
    return val;
}

export function assert(condition: any, message?: string) {
    if (!condition) {
        throw new Error(message);
    }
}

/**
 * @param str string to be trimed
 * @return trimed string
 */
export function trim(str: string): string {
    if (str == null) {
        return null;
    }
    else if (typeof str.trim === 'function') {
        return str.trim();
    }
    else {
        return str.replace(/^[\s\uFEFF\xA0]+|[\s\uFEFF\xA0]+$/g, '');
    }
}

const primitiveKey = '__ec_primitive__';
/**
 * Set an object as primitive to be ignored traversing children in clone or merge
 */
export function setAsPrimitive(obj: any) {
    obj[primitiveKey] = true;
}

export function isPrimitive(obj: any): boolean {
    return obj[primitiveKey];
}

/**
 * @constructor
 * @param {Object} obj Only apply `ownProperty`.
 */
export class HashMap<T> {

    data: {[key: string]: T} = {}

    constructor(obj?: HashMap<T> | Dictionary<T> | any[]) {
        const isArr = isArray(obj);
        // Key should not be set on this, otherwise
        // methods get/set/... may be overrided.
        this.data = {};
        const thisMap = this;

        (obj instanceof HashMap)
            ? obj.each(visit)
            : (obj && each(obj, visit));

        function visit(value: any, key: any) {
            isArr ? thisMap.set(value, key) : thisMap.set(key, value);
        }
    }

    // Do not provide `has` method to avoid defining what is `has`.
    // (We usually treat `null` and `undefined` as the same, different
    // from ES6 Map).
    get(key: string): T {
        return this.data.hasOwnProperty(key) ? this.data[key] : null;
    }
    set(key: string, value: T) {
        // Comparing with invocation chaining, `return value` is more commonly
        // used in this case: `const someVal = map.set('a', genVal());`
        return (this.data[key] = value);
    }
    // Although util.each can be performed on this hashMap directly, user
    // should not use the exposed keys, who are prefixed.
    each<Context>(
        cb: (this: Context, value?: T, key?: string) => void,
        context?: Context
    ) {
        context !== void 0 && (cb = bind(cb, context));
        /* eslint-disable guard-for-in */
        for (let key in this.data) {
<<<<<<< HEAD
            this.data.hasOwnProperty(key) && cb.call(context, this.data[key], key);
=======
            this.data.hasOwnProperty(key) && (cb as any)(this.data[key], key);
>>>>>>> 13e0ba78
        }
        /* eslint-enable guard-for-in */
    }
    // Do not use this method if performance sensitive.
    removeKey(key: string) {
        delete this.data[key];
    }
}

export function createHashMap<T>(obj?: HashMap<T> | Dictionary<T> | any[]) {
    return new HashMap<T>(obj);
}

export function concatArray<T, R>(a: ArrayLike<T>, b: ArrayLike<R>): ArrayLike<T | R> {
    const newArray = new (a as any).constructor(a.length + b.length);
    for (let i = 0; i < a.length; i++) {
        newArray[i] = a[i];
    }
    const offset = a.length;
    for (let i = 0; i < b.length; i++) {
        newArray[i + offset] = b[i];
    }
    return newArray;
}


export function noop() {}<|MERGE_RESOLUTION|>--- conflicted
+++ resolved
@@ -162,40 +162,25 @@
     return result;
 }
 
-<<<<<<< HEAD
 export function extend<T extends Dictionary<any>, S extends Dictionary<any>>(
     target: T, source: S
 ): T & S {
     for (let key in source) {
         if (source.hasOwnProperty(key)) {
             (target as S & T)[key] = (source as T & S)[key];
-=======
-export function extend<T extends Dictionary<any>>(target: T, source: Dictionary<any>): T {
-    for (let key in source) {
-        if (source.hasOwnProperty(key)) {
-            (target as Dictionary<any>)[key] = source[key];
->>>>>>> 13e0ba78
         }
     }
     return target as T & S;
 }
 
-<<<<<<< HEAD
 export function defaults<T extends Dictionary<any>, S extends Dictionary<any>>(
     target: T, source: S, overlay?: boolean
 ): T & S {
-=======
-export function defaults<T extends Dictionary<any>>(target: T, source: Dictionary<any>, overlay?: boolean): T {
->>>>>>> 13e0ba78
     for (let key in source) {
         if (source.hasOwnProperty(key)
             && (overlay ? source[key] != null : (target as T & S)[key] == null)
         ) {
-<<<<<<< HEAD
             (target as S & T)[key] = (source as T & S)[key];
-=======
-            (target as Dictionary<any>)[key] = source[key];
->>>>>>> 13e0ba78
         }
     }
     return target as T & S;
@@ -622,11 +607,7 @@
         context !== void 0 && (cb = bind(cb, context));
         /* eslint-disable guard-for-in */
         for (let key in this.data) {
-<<<<<<< HEAD
-            this.data.hasOwnProperty(key) && cb.call(context, this.data[key], key);
-=======
             this.data.hasOwnProperty(key) && (cb as any)(this.data[key], key);
->>>>>>> 13e0ba78
         }
         /* eslint-enable guard-for-in */
     }
