import { Dictionary, ArrayLike } from "./types";
import { GradientObject } from "../graphic/Gradient";
import { PatternObject } from "../graphic/Pattern";


// 用于处理merge时无法遍历Date等对象的问题
const BUILTIN_OBJECT: {[key: string]: boolean} = {
    '[object Function]': true,
    '[object RegExp]': true,
    '[object Date]': true,
    '[object Error]': true,
    '[object CanvasGradient]': true,
    '[object CanvasPattern]': true,
    // For node-canvas
    '[object Image]': true,
    '[object Canvas]': true
};

const TYPED_ARRAY: {[key: string]: boolean}  = {
    '[object Int8Array]': true,
    '[object Uint8Array]': true,
    '[object Uint8ClampedArray]': true,
    '[object Int16Array]': true,
    '[object Uint16Array]': true,
    '[object Int32Array]': true,
    '[object Uint32Array]': true,
    '[object Float32Array]': true,
    '[object Float64Array]': true
};

const objToString = Object.prototype.toString;

const arrayProto = Array.prototype;
const nativeForEach = arrayProto.forEach;
const nativeFilter = arrayProto.filter;
const nativeSlice = arrayProto.slice;
const nativeMap = arrayProto.map;

// Avoid assign to an exported constiable, for transforming to cjs.
const methods: {[key: string]: Function} = {};

export function $override(name: string, fn: Function) {
    methods[name] = fn;
}

let idStart = 0x0907;
/**
 * Generate unique id
 */
export function guid(): number {
    return idStart++;
}

export function logError(...args: string[]) {
    if (typeof console !== 'undefined') {
        console.error.apply(args);
    }
}
/**
 * Those data types can be cloned:
 *     Plain object, Array, TypedArray, number, string, null, undefined.
 * Those data types will be assgined using the orginal data:
 *     BUILTIN_OBJECT
 * Instance of user defined class will be cloned to a plain object, without
 * properties in prototype.
 * Other data types is not supported (not sure what will happen).
 *
 * Caution: do not support clone Date, for performance consideration.
 * (There might be a large number of date in `series.data`).
 * So date should not be modified in and out of echarts.
 */
export function clone<T extends any>(source: T): T {
    if (source == null || typeof source !== 'object') {
        return source;
    }

    let result = source;
    const typeStr = <string>objToString.call(source);

    if (typeStr === '[object Array]') {
        if (!isPrimitive(source)) {
            result = [] as any;
            for (let i = 0, len = source.length; i < len; i++) {
                result[i] = clone(source[i]);
            }
        }
    }
    else if (TYPED_ARRAY[typeStr]) {
        if (!isPrimitive(source)) {
            const Ctor = source.constructor;
            if (Ctor.from) {
                result = Ctor.from(source);
            }
            else {
                result = new Ctor(source.length);
                for (let i = 0, len = source.length; i < len; i++) {
                    result[i] = clone(source[i]);
                }
            }
        }
    }
    else if (!BUILTIN_OBJECT[typeStr] && !isPrimitive(source) && !isDom(source)) {
        result = {} as any;
        for (let key in source) {
            if (source.hasOwnProperty(key)) {
                result[key] = clone(source[key]);
            }
        }
    }

    return result;
}

export function merge<
    T extends Dictionary<any>,
    S extends Dictionary<any>
>(target: T, source: S, overwrite?: boolean): T & S;
export function merge<
    T extends any,
    S extends any
>(target: T, source: S, overwrite?: boolean): T | S;
export function merge(target: any, source: any, overwrite?: boolean): any {
    // We should escapse that source is string
    // and enter for ... in ...
    if (!isObject(source) || !isObject(target)) {
        return overwrite ? clone(source) : target;
    }

    for (let key in source) {
        if (source.hasOwnProperty(key)) {
            const targetProp = target[key];
            const sourceProp = source[key];

            if (isObject(sourceProp)
                && isObject(targetProp)
                && !isArray(sourceProp)
                && !isArray(targetProp)
                && !isDom(sourceProp)
                && !isDom(targetProp)
                && !isBuiltInObject(sourceProp)
                && !isBuiltInObject(targetProp)
                && !isPrimitive(sourceProp)
                && !isPrimitive(targetProp)
            ) {
                // 如果需要递归覆盖，就递归调用merge
                merge(targetProp, sourceProp, overwrite);
            }
            else if (overwrite || !(key in target)) {
                // 否则只处理overwrite为true，或者在目标对象中没有此属性的情况
                // NOTE，在 target[key] 不存在的时候也是直接覆盖
                target[key] = clone(source[key]);
            }
        }
    }

    return target;
}

/**
 * @param targetAndSources The first item is target, and the rests are source.
 * @param overwrite
 * @return Merged result
 */
export function mergeAll(targetAndSources: any[], overwrite?: boolean): any {
    let result = targetAndSources[0];
    for (let i = 1, len = targetAndSources.length; i < len; i++) {
        result = merge(result, targetAndSources[i], overwrite);
    }
    return result;
}

<<<<<<< HEAD
export function extend<T extends Dictionary<any>, S extends Dictionary<any>>(
    target: T, source: S
): T & S {
=======
export function extend<
    T extends Dictionary<any>,
    S extends Dictionary<any>
>(target: T, source: S): T & S {
>>>>>>> 40ee33c2
    for (let key in source) {
        if (source.hasOwnProperty(key)) {
            (target as S & T)[key] = (source as T & S)[key];
        }
    }
    return target as T & S;
}

<<<<<<< HEAD
export function defaults<T extends Dictionary<any>, S extends Dictionary<any>>(
    target: T, source: S, overlay?: boolean
): T & S {
=======
export function defaults<
    T extends Dictionary<any>,
    S extends Dictionary<any>
>(target: T, source: S, overlay?: boolean): T & S {
>>>>>>> 40ee33c2
    for (let key in source) {
        if (source.hasOwnProperty(key)
            && (overlay ? source[key] != null : (target as T & S)[key] == null)
        ) {
            (target as S & T)[key] = (source as T & S)[key];
        }
    }
    return target as T & S;
}

export const createCanvas = function (): HTMLCanvasElement {
    return methods.createCanvas();
};

methods.createCanvas = function (): HTMLCanvasElement {
    return document.createElement('canvas');
};

/**
 * 查询数组中元素的index
 */
export function indexOf<T>(array: T[] | readonly T[] | ArrayLike<T>, value: T): number {
    if (array) {
        if ((array as T[]).indexOf) {
            return (array as T[]).indexOf(value);
        }
        for (let i = 0, len = array.length; i < len; i++) {
            if (array[i] === value) {
                return i;
            }
        }
    }
    return -1;
}

/**
 * 构造类继承关系
 *
 * @param clazz 源类
 * @param baseClazz 基类
 */
export function inherits(clazz: Function, baseClazz: Function) {
    const clazzPrototype = clazz.prototype;
    function F() {}
    F.prototype = baseClazz.prototype;
    clazz.prototype = new (F as any)();

    for (let prop in clazzPrototype) {
        if (clazzPrototype.hasOwnProperty(prop)) {
            clazz.prototype[prop] = clazzPrototype[prop];
        }
    }
    clazz.prototype.constructor = clazz;
    (clazz as any).superClass = baseClazz;
}

export function mixin<T, S>(target: T | Function, source: S | Function, override?: boolean) {
    target = 'prototype' in target ? target.prototype : target;
    source = 'prototype' in source ? source.prototype : source;

    defaults(target, source, override);
}

/**
 * Consider typed array.
 * @param data
 */
export function isArrayLike(data: any): data is ArrayLike<any> {
    if (!data) {
        return false;
    }
    if (typeof data === 'string') {
        return false;
    }
    return typeof data.length === 'number';
}

/**
 * 数组或对象遍历
 */
export function each<I extends Dictionary<any> | any[] | readonly any[] | ArrayLike<any>, Context>(
    arr: I,
    cb: (
        this: Context,
        // Use unknown to avoid to infer to "any", which may disable typo check.
        value: I extends (infer T)[] | readonly (infer T)[] | ArrayLike<infer T> ? T
            // Use Dictionary<infer T> may cause infer fail when I is an interface.
            // So here use a Record to infer type.
            : I extends Dictionary<any> ? I extends Record<infer K, infer T> ? T : unknown : unknown,
        index?: I extends any[] | readonly any[] | ArrayLike<any> ? number : keyof I & string,  // keyof Dictionary will return number | string
        arr?: I
    ) => void,
    context?: Context
) {
    if (!(arr && cb)) {
        return;
    }
    if ((arr as any).forEach && (arr as any).forEach === nativeForEach) {
        (arr as any).forEach(cb, context);
    }
    else if (arr.length === +arr.length) {
        for (let i = 0, len = arr.length; i < len; i++) {
            cb.call(context, (arr as any[])[i], i as any, arr);
        }
    }
    else {
        for (let key in arr) {
            if (arr.hasOwnProperty(key)) {
                cb.call(context, (arr as Dictionary<any>)[key], key as any, arr);
            }
        }
    }
}

/**
 * 数组映射
 * @typeparam T Type in Array
 * @typeparam R Type Returned
 * @return
 */
export function map<T, R, Context>(
    arr: readonly T[],
    cb: (this: Context, val: T, index?: number, arr?: readonly T[]) => R,
    context?: Context
): R[] {
    if (!(arr && cb)) {
        return;
    }
    if (arr.map && arr.map === nativeMap) {
        return arr.map(cb, context);
    }
    else {
        const result = [];
        for (let i = 0, len = arr.length; i < len; i++) {
            result.push(cb.call(context, arr[i], i, arr));
        }
        return result;
    }
}

export function reduce<T, S, Context>(
    arr: readonly T[],
    cb: (this: Context, previousValue: S, currentValue: T, currentIndex?: number, arr?: readonly T[]) => S,
    memo?: S,
    context?: Context
): S {
    if (!(arr && cb)) {
        return;
    }
    for (let i = 0, len = arr.length; i < len; i++) {
        memo = cb.call(context, memo, arr[i], i, arr);
    }
    return memo;
}

/**
 * 数组过滤
 */
export function filter<T, Context>(
    arr: readonly T[],
    cb: (this: Context, value: T, index: number, arr: readonly T[]) => boolean,
    context?: Context
): T[] {
    if (!(arr && cb)) {
        return;
    }
    if (arr.filter && arr.filter === nativeFilter) {
        return arr.filter(cb, context);
    }
    else {
        const result = [];
        for (let i = 0, len = arr.length; i < len; i++) {
            if (cb.call(context, arr[i], i, arr)) {
                result.push(arr[i]);
            }
        }
        return result;
    }
}

/**
 * 数组项查找
 */
export function find<T, Context>(
    arr: readonly T[],
    cb: (this: Context, value: T, index?: number, arr?: readonly T[]) => boolean,
    context?: Context
): T {
    if (!(arr && cb)) {
        return;
    }
    for (let i = 0, len = arr.length; i < len; i++) {
        if (cb.call(context, arr[i], i, arr)) {
            return arr[i];
        }
    }
}

/**
 * Get all object keys
 */

export function keys<T extends object>(obj: T): (keyof T)[] {
    type TKeys = keyof T;
    if (Object.keys) {
        return Object.keys(obj) as TKeys[];
    }
    let keyList: TKeys[] = [];
    for (let key in obj) {
        if (obj.hasOwnProperty(key)) {
            keyList.push(key);
        }
    }
    return keyList;
}

// Remove this type in returned function. Or it will conflicts wicth callback with given context. Like Eventful.
// According to lib.es5.d.ts
export type Bind1<F, Ctx> = F extends (this: Ctx, ...args: infer A) => infer R ? (...args: A) => R : unknown;
export type Bind2<F, Ctx, T1> = F extends (this: Ctx, a: T1, ...args: infer A) => infer R ? (...args: A) => R : unknown;
export type Bind3<F, Ctx, T1, T2> = F extends (this: Ctx, a: T1, b: T2, ...args: infer A) => infer R ? (...args: A) => R : unknown;
export type Bind4<F, Ctx, T1, T2, T3> = F extends (this: Ctx, a: T1, b: T2, c: T3, ...args: infer A) => infer R ? (...args: A) => R : unknown;
export type Bind5<F, Ctx, T1, T2, T3, T4> = F extends (this: Ctx, a: T1, b: T2, c: T3, d: T4, ...args: infer A) => infer R ? (...args: A) => R : unknown;
type BindFunc<Ctx> = (this: Ctx, ...arg: any[]) => any

function bind<F extends BindFunc<Ctx>, Ctx>(func: F, ctx: Ctx): Bind1<F, Ctx>
function bind<F extends BindFunc<Ctx>, Ctx, T1 extends Parameters<F>[0]>(func: F, ctx: Ctx, a: T1): Bind2<F, Ctx, T1>
function bind<F extends BindFunc<Ctx>, Ctx, T1 extends Parameters<F>[0], T2 extends Parameters<F>[1]>(func: F, ctx: Ctx, a: T1, b: T2): Bind3<F, Ctx, T1, T2>
function bind<F extends BindFunc<Ctx>, Ctx, T1 extends Parameters<F>[0], T2 extends Parameters<F>[1], T3 extends Parameters<F>[2]>(func: F, ctx: Ctx, a: T1, b: T2, c: T3): Bind4<F, Ctx, T1, T2, T3>
function bind<F extends BindFunc<Ctx>, Ctx, T1 extends Parameters<F>[0], T2 extends Parameters<F>[1], T3 extends Parameters<F>[2], T4 extends Parameters<F>[3]>(func: F, ctx: Ctx, a: T1, b: T2, c: T3, d: T4): Bind5<F, Ctx, T1, T2, T3, T4>
function bind<Ctx, Fn extends (...args: any) => any>(
    func: Fn, context: Ctx, ...args: any[]
): (...args: Parameters<Fn>) => ReturnType<Fn> {
    return function (this: Ctx) {
        return func.apply(context, args.concat(nativeSlice.call(arguments)));
    };
}

export type Curry1<F, T1> = F extends (a: T1, ...args: infer A) => infer R ? (...args: A) => R : unknown;
export type Curry2<F, T1, T2> = F extends (a: T1, b: T2, ...args: infer A) => infer R ? (...args: A) => R : unknown;
export type Curry3<F, T1, T2, T3> = F extends (a: T1, b: T2, c: T3, ...args: infer A) => infer R ? (...args: A) => R : unknown;
export type Curry4<F, T1, T2, T3, T4> = F extends (a: T1, b: T2, c: T3, d: T4, ...args: infer A) => infer R ? (...args: A) => R : unknown;
type CurryFunc = (...arg: any[]) => any

function curry<F extends CurryFunc, T1 extends Parameters<F>[0]>(func: F, a: T1): Curry1<F, T1>
function curry<F extends CurryFunc, T1 extends Parameters<F>[0], T2 extends Parameters<F>[1]>(func: F, a: T1, b: T2): Curry2<F, T1, T2>
function curry<F extends CurryFunc, T1 extends Parameters<F>[0], T2 extends Parameters<F>[1], T3 extends Parameters<F>[2]>(func: F, a: T1, b: T2, c: T3): Curry3<F, T1, T2, T3>
function curry<F extends CurryFunc, T1 extends Parameters<F>[0], T2 extends Parameters<F>[1], T3 extends Parameters<F>[2], T4 extends Parameters<F>[3]>(func: F, a: T1, b: T2, c: T3, d: T4): Curry4<F, T1, T2, T3, T4>
function curry(func: Function, ...args: any[]): Function {
    return function (this: any) {
        return func.apply(this, args.concat(nativeSlice.call(arguments)));
    };
}

export {bind, curry};

/**
 * @param value
 * @return {boolean}
 */
export function isArray(value: any): value is Array<any> {
    return objToString.call(value) === '[object Array]';
}

/**
 * @param value
 * @return {boolean}
 */
export function isFunction(value: any): value is Function {
    return typeof value === 'function';
}

/**
 * @param value
 * @return {boolean}
 */
export function isString(value: any): value is string {
    return objToString.call(value) === '[object String]';
}

// Usage: `isObject(xxx)` or `isObject(SomeType)(xxx)`
// Generic T can be used to avoid "ts type gruards" casting the `value` from its original
// type `Object` implicitly so that loose its original type info in the subsequent code.
export function isObject<T = unknown>(value: T): value is (object & T) {
    // Avoid a V8 JIT bug in Chrome 19-20.
    // See https://code.google.com/p/v8/issues/detail?id=2291 for more details.
    const type = typeof value;
    return type === 'function' || (!!value && type === 'object');
}

export function isBuiltInObject(value: any): boolean {
    return !!BUILTIN_OBJECT[objToString.call(value)];
}

export function isTypedArray(value: any): boolean {
    return !!TYPED_ARRAY[objToString.call(value)];
}

export function isDom(value: any): value is HTMLElement {
    return typeof value === 'object'
        && typeof value.nodeType === 'number'
        && typeof value.ownerDocument === 'object';
}

export function isGradientObject(value: any): value is GradientObject {
    return (value as GradientObject).colorStops != null;
}

export function isPatternObject(value: any): value is PatternObject {
    return (value as PatternObject).image != null;
}

/**
 * Whether is exactly NaN. Notice isNaN('a') returns true.
 */
export function eqNaN(value: any): boolean {
    /* eslint-disable-next-line no-self-compare */
    return value !== value;
}

/**
 * If value1 is not null, then return value1, otherwise judget rest of values.
 * Low performance.
 * @return Final value
 */
export function retrieve<T>(...args: T[]): T {
    for (let i = 0, len = args.length; i < len; i++) {
        if (args[i] != null) {
            return args[i];
        }
    }
}

export function retrieve2<T, R>(value0: T, value1: R): T | R {
    return value0 != null
        ? value0
        : value1;
}

export function retrieve3<T, R, W>(value0: T, value1: R, value2: W): T | R | W {
    return value0 != null
        ? value0
        : value1 != null
        ? value1
        : value2;
}

type SliceParams = Parameters<typeof nativeSlice>;
export function slice<T>(arr: ArrayLike<T>, ...args: SliceParams): T[] {
    return nativeSlice.apply(arr, args as any[]);
}

/**
 * Normalize css liked array configuration
 * e.g.
 *  3 => [3, 3, 3, 3]
 *  [4, 2] => [4, 2, 4, 2]
 *  [4, 3, 2] => [4, 3, 2, 3]
 */
export function normalizeCssArray(val: number | number[]) {
    if (typeof (val) === 'number') {
        return [val, val, val, val];
    }
    const len = val.length;
    if (len === 2) {
        // vertical | horizontal
        return [val[0], val[1], val[0], val[1]];
    }
    else if (len === 3) {
        // top | horizontal | bottom
        return [val[0], val[1], val[2], val[1]];
    }
    return val;
}

export function assert(condition: any, message?: string) {
    if (!condition) {
        throw new Error(message);
    }
}

/**
 * @param str string to be trimed
 * @return trimed string
 */
export function trim(str: string): string {
    if (str == null) {
        return null;
    }
    else if (typeof str.trim === 'function') {
        return str.trim();
    }
    else {
        return str.replace(/^[\s\uFEFF\xA0]+|[\s\uFEFF\xA0]+$/g, '');
    }
}

const primitiveKey = '__ec_primitive__';
/**
 * Set an object as primitive to be ignored traversing children in clone or merge
 */
export function setAsPrimitive(obj: any) {
    obj[primitiveKey] = true;
}

export function isPrimitive(obj: any): boolean {
    return obj[primitiveKey];
}

/**
 * @constructor
 * @param {Object} obj Only apply `ownProperty`.
 */
export class HashMap<T> {

    data: {[key: string]: T} = {}

    constructor(obj?: HashMap<T> | Dictionary<T> | any[]) {
        const isArr = isArray(obj);
        // Key should not be set on this, otherwise
        // methods get/set/... may be overrided.
        this.data = {};
        const thisMap = this;

        (obj instanceof HashMap)
            ? obj.each(visit)
            : (obj && each(obj, visit));

        function visit(value: any, key: any) {
            isArr ? thisMap.set(value, key) : thisMap.set(key, value);
        }
    }

    // Do not provide `has` method to avoid defining what is `has`.
    // (We usually treat `null` and `undefined` as the same, different
    // from ES6 Map).
    get(key: string | number): T {
        return this.data.hasOwnProperty(key) ? this.data[key] : null;
    }
    set(key: string | number, value: T) {
        // Comparing with invocation chaining, `return value` is more commonly
        // used in this case: `const someVal = map.set('a', genVal());`
        return (this.data[key] = value);
    }
    // Although util.each can be performed on this hashMap directly, user
    // should not use the exposed keys, who are prefixed.
    each<Context>(
        cb: (this: Context, value?: T, key?: string) => void,
        context?: Context
    ) {
        context !== void 0 && (cb = bind(cb, context));
        /* eslint-disable guard-for-in */
        for (let key in this.data) {
            this.data.hasOwnProperty(key) && (cb as any)(this.data[key], key);
        }
        /* eslint-enable guard-for-in */
    }
    // Do not use this method if performance sensitive.
    removeKey(key: string | number) {
        delete this.data[key];
    }
}

export function createHashMap<T>(obj?: HashMap<T> | Dictionary<T> | any[]) {
    return new HashMap<T>(obj);
}

export function concatArray<T, R>(a: ArrayLike<T>, b: ArrayLike<R>): ArrayLike<T | R> {
    const newArray = new (a as any).constructor(a.length + b.length);
    for (let i = 0; i < a.length; i++) {
        newArray[i] = a[i];
    }
    const offset = a.length;
    for (let i = 0; i < b.length; i++) {
        newArray[i + offset] = b[i];
    }
    return newArray;
}

/**
 * Change prototype of object.
 * It will replace the prototype if Object.setPrototypeOf is supported by browser.
 * Otherwise it will create a new object and return.
 */
export function changePrototype<T>(obj: T, proto: object): T {
    if (Object.setPrototypeOf) {
        Object.setPrototypeOf(obj, proto);
        return obj;
    }
    else {
        const StyleCtor = function () {}
        StyleCtor.prototype = proto;
        const newObj = new (StyleCtor as any)();
        extend(newObj, obj);
        return newObj;
    }
}

export function noop() {}<|MERGE_RESOLUTION|>--- conflicted
+++ resolved
@@ -169,16 +169,10 @@
     return result;
 }
 
-<<<<<<< HEAD
-export function extend<T extends Dictionary<any>, S extends Dictionary<any>>(
-    target: T, source: S
-): T & S {
-=======
 export function extend<
     T extends Dictionary<any>,
     S extends Dictionary<any>
 >(target: T, source: S): T & S {
->>>>>>> 40ee33c2
     for (let key in source) {
         if (source.hasOwnProperty(key)) {
             (target as S & T)[key] = (source as T & S)[key];
@@ -187,16 +181,10 @@
     return target as T & S;
 }
 
-<<<<<<< HEAD
-export function defaults<T extends Dictionary<any>, S extends Dictionary<any>>(
-    target: T, source: S, overlay?: boolean
-): T & S {
-=======
 export function defaults<
     T extends Dictionary<any>,
     S extends Dictionary<any>
 >(target: T, source: S, overlay?: boolean): T & S {
->>>>>>> 40ee33c2
     for (let key in source) {
         if (source.hasOwnProperty(key)
             && (overlay ? source[key] != null : (target as T & S)[key] == null)
