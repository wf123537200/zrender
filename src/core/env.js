/**
 * echarts设备环境识别
 *
 * @desc echarts基于Canvas，纯Javascript图表库，提供直观，生动，可交互，可个性化定制的数据统计图表。
 * @author firede[firede@firede.us]
 * @desc thanks zepto.
 */

var env = {};

<<<<<<< HEAD
if (typeof navigator === 'undefined') {
    if (wx && wx.version) {
        // In Weixin Application
        env = {
            browser: {},
            os: {},
            node: false,
            wxa: true, // Weixin Application
            canvasSupported: true,
            svgSupported: false,
            touchEventsSupported: true
        }
    }
    else {
        // In node
        env = {
            browser: {},
            os: {},
            node: true,
            wxa: false,
            // Assume canvas is supported
            canvasSupported: true,
            svgSupported: true
        };
    }
=======
if (typeof document === 'undefined' && typeof self !== 'undefined') {
    // In worker
    env = {
        browser: {},
        os: {},
        node: false,
        worker: true,
        canvasSupported: true
    };
}
else if (typeof navigator === 'undefined') {
    // In node
    env = {
        browser: {},
        os: {},
        node: true,
        worker: false,
        // Assume canvas is supported
        canvasSupported: true,
        svgSupported: true
    };
>>>>>>> 5c479910
}
else {
    env = detect(navigator.userAgent);
}

export default env;

// Zepto.js
// (c) 2010-2013 Thomas Fuchs
// Zepto.js may be freely distributed under the MIT license.

function detect(ua) {
    var os = {};
    var browser = {};
    // var webkit = ua.match(/Web[kK]it[\/]{0,1}([\d.]+)/);
    // var android = ua.match(/(Android);?[\s\/]+([\d.]+)?/);
    // var ipad = ua.match(/(iPad).*OS\s([\d_]+)/);
    // var ipod = ua.match(/(iPod)(.*OS\s([\d_]+))?/);
    // var iphone = !ipad && ua.match(/(iPhone\sOS)\s([\d_]+)/);
    // var webos = ua.match(/(webOS|hpwOS)[\s\/]([\d.]+)/);
    // var touchpad = webos && ua.match(/TouchPad/);
    // var kindle = ua.match(/Kindle\/([\d.]+)/);
    // var silk = ua.match(/Silk\/([\d._]+)/);
    // var blackberry = ua.match(/(BlackBerry).*Version\/([\d.]+)/);
    // var bb10 = ua.match(/(BB10).*Version\/([\d.]+)/);
    // var rimtabletos = ua.match(/(RIM\sTablet\sOS)\s([\d.]+)/);
    // var playbook = ua.match(/PlayBook/);
    // var chrome = ua.match(/Chrome\/([\d.]+)/) || ua.match(/CriOS\/([\d.]+)/);
    var firefox = ua.match(/Firefox\/([\d.]+)/);
    // var safari = webkit && ua.match(/Mobile\//) && !chrome;
    // var webview = ua.match(/(iPhone|iPod|iPad).*AppleWebKit(?!.*Safari)/) && !chrome;
    var ie = ua.match(/MSIE\s([\d.]+)/)
        // IE 11 Trident/7.0; rv:11.0
        || ua.match(/Trident\/.+?rv:(([\d.]+))/);
    var edge = ua.match(/Edge\/([\d.]+)/); // IE 12 and 12+

    var weChat = (/micromessenger/i).test(ua);

    // Todo: clean this up with a better OS/browser seperation:
    // - discern (more) between multiple browsers on android
    // - decide if kindle fire in silk mode is android or not
    // - Firefox on Android doesn't specify the Android version
    // - possibly devide in os, device and browser hashes

    // if (browser.webkit = !!webkit) browser.version = webkit[1];

    // if (android) os.android = true, os.version = android[2];
    // if (iphone && !ipod) os.ios = os.iphone = true, os.version = iphone[2].replace(/_/g, '.');
    // if (ipad) os.ios = os.ipad = true, os.version = ipad[2].replace(/_/g, '.');
    // if (ipod) os.ios = os.ipod = true, os.version = ipod[3] ? ipod[3].replace(/_/g, '.') : null;
    // if (webos) os.webos = true, os.version = webos[2];
    // if (touchpad) os.touchpad = true;
    // if (blackberry) os.blackberry = true, os.version = blackberry[2];
    // if (bb10) os.bb10 = true, os.version = bb10[2];
    // if (rimtabletos) os.rimtabletos = true, os.version = rimtabletos[2];
    // if (playbook) browser.playbook = true;
    // if (kindle) os.kindle = true, os.version = kindle[1];
    // if (silk) browser.silk = true, browser.version = silk[1];
    // if (!silk && os.android && ua.match(/Kindle Fire/)) browser.silk = true;
    // if (chrome) browser.chrome = true, browser.version = chrome[1];
    if (firefox) {
        browser.firefox = true;
        browser.version = firefox[1];
    }
    // if (safari && (ua.match(/Safari/) || !!os.ios)) browser.safari = true;
    // if (webview) browser.webview = true;

    if (ie) {
        browser.ie = true;
        browser.version = ie[1];
    }

    if (edge) {
        browser.edge = true;
        browser.version = edge[1];
    }

    // It is difficult to detect WeChat in Win Phone precisely, because ua can
    // not be set on win phone. So we do not consider Win Phone.
    if (weChat) {
        browser.weChat = true;
    }

    // os.tablet = !!(ipad || playbook || (android && !ua.match(/Mobile/)) ||
    //     (firefox && ua.match(/Tablet/)) || (ie && !ua.match(/Phone/) && ua.match(/Touch/)));
    // os.phone  = !!(!os.tablet && !os.ipod && (android || iphone || webos ||
    //     (chrome && ua.match(/Android/)) || (chrome && ua.match(/CriOS\/([\d.]+)/)) ||
    //     (firefox && ua.match(/Mobile/)) || (ie && ua.match(/Touch/))));

    return {
        browser: browser,
        os: os,
        node: false,
        // 原生canvas支持，改极端点了
        // canvasSupported : !(browser.ie && parseFloat(browser.version) < 9)
        canvasSupported: !!document.createElement('canvas').getContext,
        svgSupported: typeof SVGRect !== 'undefined',
        // works on most browsers
        // IE10/11 does not support touch event, and MS Edge supports them but not by
        // default, so we dont check navigator.maxTouchPoints for them here.
        touchEventsSupported: 'ontouchstart' in window && !browser.ie && !browser.edge,
        // <http://caniuse.com/#search=pointer%20event>.
        pointerEventsSupported: 'onpointerdown' in window
            // Firefox supports pointer but not by default, only MS browsers are reliable on pointer
            // events currently. So we dont use that on other browsers unless tested sufficiently.
            // Although IE 10 supports pointer event, it use old style and is different from the
            // standard. So we exclude that. (IE 10 is hardly used on touch device)
            && (browser.edge || (browser.ie && browser.version >= 11))
    };
}<|MERGE_RESOLUTION|>--- conflicted
+++ resolved
@@ -8,34 +8,19 @@
 
 var env = {};
 
-<<<<<<< HEAD
-if (typeof navigator === 'undefined') {
-    if (wx && wx.version) {
-        // In Weixin Application
-        env = {
-            browser: {},
-            os: {},
-            node: false,
-            wxa: true, // Weixin Application
-            canvasSupported: true,
-            svgSupported: false,
-            touchEventsSupported: true
-        }
+if (wx && wx.version) {
+    // In Weixin Application
+    env = {
+        browser: {},
+        os: {},
+        node: false,
+        wxa: true, // Weixin Application
+        canvasSupported: true,
+        svgSupported: false,
+        touchEventsSupported: true
     }
-    else {
-        // In node
-        env = {
-            browser: {},
-            os: {},
-            node: true,
-            wxa: false,
-            // Assume canvas is supported
-            canvasSupported: true,
-            svgSupported: true
-        };
-    }
-=======
-if (typeof document === 'undefined' && typeof self !== 'undefined') {
+}
+else if (typeof document === 'undefined' && typeof self !== 'undefined') {
     // In worker
     env = {
         browser: {},
@@ -56,7 +41,6 @@
         canvasSupported: true,
         svgSupported: true
     };
->>>>>>> 5c479910
 }
 else {
     env = detect(navigator.userAgent);
