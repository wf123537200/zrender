/**
 * echarts设备环境识别
 *
 * @desc echarts基于Canvas，纯Javascript图表库，提供直观，生动，可交互，可个性化定制的数据统计图表。
 * @author firede[firede@firede.us]
 * @desc thanks zepto.
 */
<<<<<<< HEAD
=======
define(function () {
    var env = {};
    if (typeof navigator === 'undefined') {
        // In node
        env = {
            browser: {},
            os: {},
            node: true,
            // Assume canvas and svg are supported
            canvasSupported: true,
            svgSupported: true
        };
    }
    else {
        env = detect(navigator.userAgent);
    }
>>>>>>> ff267422

var env = {};

if (typeof navigator === 'undefined') {
    // In node
    env = {
        browser: {},
        os: {},
        node: true,
        // Assume canvas is supported
        canvasSupported: true
    };
}
else {
    env = detect(navigator.userAgent);
}

export default env;

// Zepto.js
// (c) 2010-2013 Thomas Fuchs
// Zepto.js may be freely distributed under the MIT license.

function detect(ua) {
    var os = {};
    var browser = {};
    // var webkit = ua.match(/Web[kK]it[\/]{0,1}([\d.]+)/);
    // var android = ua.match(/(Android);?[\s\/]+([\d.]+)?/);
    // var ipad = ua.match(/(iPad).*OS\s([\d_]+)/);
    // var ipod = ua.match(/(iPod)(.*OS\s([\d_]+))?/);
    // var iphone = !ipad && ua.match(/(iPhone\sOS)\s([\d_]+)/);
    // var webos = ua.match(/(webOS|hpwOS)[\s\/]([\d.]+)/);
    // var touchpad = webos && ua.match(/TouchPad/);
    // var kindle = ua.match(/Kindle\/([\d.]+)/);
    // var silk = ua.match(/Silk\/([\d._]+)/);
    // var blackberry = ua.match(/(BlackBerry).*Version\/([\d.]+)/);
    // var bb10 = ua.match(/(BB10).*Version\/([\d.]+)/);
    // var rimtabletos = ua.match(/(RIM\sTablet\sOS)\s([\d.]+)/);
    // var playbook = ua.match(/PlayBook/);
    // var chrome = ua.match(/Chrome\/([\d.]+)/) || ua.match(/CriOS\/([\d.]+)/);
    var firefox = ua.match(/Firefox\/([\d.]+)/);
    // var safari = webkit && ua.match(/Mobile\//) && !chrome;
    // var webview = ua.match(/(iPhone|iPod|iPad).*AppleWebKit(?!.*Safari)/) && !chrome;
    var ie = ua.match(/MSIE\s([\d.]+)/)
        // IE 11 Trident/7.0; rv:11.0
        || ua.match(/Trident\/.+?rv:(([\d.]+))/);
    var edge = ua.match(/Edge\/([\d.]+)/); // IE 12 and 12+

    var weChat = (/micromessenger/i).test(ua);

    // Todo: clean this up with a better OS/browser seperation:
    // - discern (more) between multiple browsers on android
    // - decide if kindle fire in silk mode is android or not
    // - Firefox on Android doesn't specify the Android version
    // - possibly devide in os, device and browser hashes

    // if (browser.webkit = !!webkit) browser.version = webkit[1];

    // if (android) os.android = true, os.version = android[2];
    // if (iphone && !ipod) os.ios = os.iphone = true, os.version = iphone[2].replace(/_/g, '.');
    // if (ipad) os.ios = os.ipad = true, os.version = ipad[2].replace(/_/g, '.');
    // if (ipod) os.ios = os.ipod = true, os.version = ipod[3] ? ipod[3].replace(/_/g, '.') : null;
    // if (webos) os.webos = true, os.version = webos[2];
    // if (touchpad) os.touchpad = true;
    // if (blackberry) os.blackberry = true, os.version = blackberry[2];
    // if (bb10) os.bb10 = true, os.version = bb10[2];
    // if (rimtabletos) os.rimtabletos = true, os.version = rimtabletos[2];
    // if (playbook) browser.playbook = true;
    // if (kindle) os.kindle = true, os.version = kindle[1];
    // if (silk) browser.silk = true, browser.version = silk[1];
    // if (!silk && os.android && ua.match(/Kindle Fire/)) browser.silk = true;
    // if (chrome) browser.chrome = true, browser.version = chrome[1];
    if (firefox) {
        browser.firefox = true;
        browser.version = firefox[1];
    }
    // if (safari && (ua.match(/Safari/) || !!os.ios)) browser.safari = true;
    // if (webview) browser.webview = true;

    if (ie) {
        browser.ie = true;
        browser.version = ie[1];
    }

    if (edge) {
        browser.edge = true;
        browser.version = edge[1];
    }

<<<<<<< HEAD
    // It is difficult to detect WeChat in Win Phone precisely, because ua can
    // not be set on win phone. So we do not consider Win Phone.
    if (weChat) {
        browser.weChat = true;
=======
        return {
            browser: browser,
            os: os,
            node: false,
            // 原生canvas支持，改极端点了
            // canvasSupported : !(browser.ie && parseFloat(browser.version) < 9)
            canvasSupported: !!document.createElement('canvas').getContext,
            svgSupported: typeof SVGRect !== 'undefined',
            // @see <http://stackoverflow.com/questions/4817029/whats-the-best-way-to-detect-a-touch-screen-device-using-javascript>
            // works on most browsers
            // IE10/11 does not support touch event, and MS Edge supports them but not by
            // default, so we dont check navigator.maxTouchPoints for them here.
            touchEventsSupported: 'ontouchstart' in window && !browser.ie && !browser.edge,
            // <http://caniuse.com/#search=pointer%20event>.
            pointerEventsSupported: 'onpointerdown' in window
                // Firefox supports pointer but not by default, only MS browsers are reliable on pointer
                // events currently. So we dont use that on other browsers unless tested sufficiently.
                // Although IE 10 supports pointer event, it use old style and is different from the
                // standard. So we exclude that. (IE 10 is hardly used on touch device)
                && (browser.edge || (browser.ie && browser.version >= 11))
        };
>>>>>>> ff267422
    }

    // os.tablet = !!(ipad || playbook || (android && !ua.match(/Mobile/)) ||
    //     (firefox && ua.match(/Tablet/)) || (ie && !ua.match(/Phone/) && ua.match(/Touch/)));
    // os.phone  = !!(!os.tablet && !os.ipod && (android || iphone || webos ||
    //     (chrome && ua.match(/Android/)) || (chrome && ua.match(/CriOS\/([\d.]+)/)) ||
    //     (firefox && ua.match(/Mobile/)) || (ie && ua.match(/Touch/))));

    return {
        browser: browser,
        os: os,
        node: false,
        // 原生canvas支持，改极端点了
        // canvasSupported : !(browser.ie && parseFloat(browser.version) < 9)
        canvasSupported : document.createElement('canvas').getContext ? true : false,
        // @see <http://stackoverflow.com/questions/4817029/whats-the-best-way-to-detect-a-touch-screen-device-using-javascript>
        // works on most browsers
        // IE10/11 does not support touch event, and MS Edge supports them but not by
        // default, so we dont check navigator.maxTouchPoints for them here.
        touchEventsSupported: 'ontouchstart' in window && !browser.ie && !browser.edge,
        // <http://caniuse.com/#search=pointer%20event>.
        pointerEventsSupported: 'onpointerdown' in window
            // Firefox supports pointer but not by default, only MS browsers are reliable on pointer
            // events currently. So we dont use that on other browsers unless tested sufficiently.
            // Although IE 10 supports pointer event, it use old style and is different from the
            // standard. So we exclude that. (IE 10 is hardly used on touch device)
            && (browser.edge || (browser.ie && browser.version >= 11))
    };
}<|MERGE_RESOLUTION|>--- conflicted
+++ resolved
@@ -5,25 +5,6 @@
  * @author firede[firede@firede.us]
  * @desc thanks zepto.
  */
-<<<<<<< HEAD
-=======
-define(function () {
-    var env = {};
-    if (typeof navigator === 'undefined') {
-        // In node
-        env = {
-            browser: {},
-            os: {},
-            node: true,
-            // Assume canvas and svg are supported
-            canvasSupported: true,
-            svgSupported: true
-        };
-    }
-    else {
-        env = detect(navigator.userAgent);
-    }
->>>>>>> ff267422
 
 var env = {};
 
@@ -34,7 +15,8 @@
         os: {},
         node: true,
         // Assume canvas is supported
-        canvasSupported: true
+        canvasSupported: true,
+        svgSupported: true
     };
 }
 else {
@@ -113,34 +95,10 @@
         browser.version = edge[1];
     }
 
-<<<<<<< HEAD
     // It is difficult to detect WeChat in Win Phone precisely, because ua can
     // not be set on win phone. So we do not consider Win Phone.
     if (weChat) {
         browser.weChat = true;
-=======
-        return {
-            browser: browser,
-            os: os,
-            node: false,
-            // 原生canvas支持，改极端点了
-            // canvasSupported : !(browser.ie && parseFloat(browser.version) < 9)
-            canvasSupported: !!document.createElement('canvas').getContext,
-            svgSupported: typeof SVGRect !== 'undefined',
-            // @see <http://stackoverflow.com/questions/4817029/whats-the-best-way-to-detect-a-touch-screen-device-using-javascript>
-            // works on most browsers
-            // IE10/11 does not support touch event, and MS Edge supports them but not by
-            // default, so we dont check navigator.maxTouchPoints for them here.
-            touchEventsSupported: 'ontouchstart' in window && !browser.ie && !browser.edge,
-            // <http://caniuse.com/#search=pointer%20event>.
-            pointerEventsSupported: 'onpointerdown' in window
-                // Firefox supports pointer but not by default, only MS browsers are reliable on pointer
-                // events currently. So we dont use that on other browsers unless tested sufficiently.
-                // Although IE 10 supports pointer event, it use old style and is different from the
-                // standard. So we exclude that. (IE 10 is hardly used on touch device)
-                && (browser.edge || (browser.ie && browser.version >= 11))
-        };
->>>>>>> ff267422
     }
 
     // os.tablet = !!(ipad || playbook || (android && !ua.match(/Mobile/)) ||
@@ -155,7 +113,8 @@
         node: false,
         // 原生canvas支持，改极端点了
         // canvasSupported : !(browser.ie && parseFloat(browser.version) < 9)
-        canvasSupported : document.createElement('canvas').getContext ? true : false,
+        canvasSupported: !!document.createElement('canvas').getContext,
+        svgSupported: typeof SVGRect !== 'undefined',
         // @see <http://stackoverflow.com/questions/4817029/whats-the-best-way-to-detect-a-touch-screen-device-using-javascript>
         // works on most browsers
         // IE10/11 does not support touch event, and MS Edge supports them but not by
