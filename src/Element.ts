--- conflicted
+++ resolved
@@ -4,18 +4,14 @@
 import Animator from './animation/Animator';
 import { ZRenderType } from './zrender';
 import { VectorArray } from './core/vector';
-<<<<<<< HEAD
 import { Dictionary, PropType, ElementEventName, ZRRawEvent, BuiltinTextPosition, AllPropTypes } from './core/types';
-=======
-import { Dictionary, PropType, ElementEventName, ZRRawEvent, AllPropTypes } from './core/types';
->>>>>>> 40ee33c2
 import Path from './graphic/Path';
 import BoundingRect from './core/BoundingRect';
 import Eventful, {EventQuery, EventCallback} from './core/Eventful';
 import RichText from './graphic/RichText';
 import { calculateTextPosition, TextPositionCalculationResult } from './contain/text';
 import Storage from './Storage';
-<<<<<<< HEAD
+import Group from './graphic/Group';
 
 interface TextLayout {
     /**
@@ -38,10 +34,6 @@
 
     // TODO applyClip
 }
-=======
-import {EventQuery, EventCallback} from './core/Eventful';
-import Group from './container/Group';
->>>>>>> 40ee33c2
 
 export interface ElementEvent {
     type: ElementEventName,
@@ -90,7 +82,7 @@
 
 }
 
-export interface ElementProps extends Partial<ElementEventHandlerProps> {
+export interface ElementOption extends Partial<ElementEventHandlerProps> {
     name?: string
     ignore?: boolean
     isGroup?: boolean
@@ -104,73 +96,33 @@
     origin?: VectorArray
     globalScaleRatio?: number
 
-<<<<<<< HEAD
     textLayout?: TextLayout
     textContent?: RichText
 
     clipPath?: Path
-=======
     drift?: Element['drift']
 
     // For echarts animation.
     anid?: string
->>>>>>> 40ee33c2
 
     extra?: Dictionary<any>
 }
 
-<<<<<<< HEAD
 type AnimationCallback = () => {}
-=======
-type ElementKey = keyof ElementProps
-
-type AnimationCallback = () => void;
-
-interface Element<Props extends ElementProps = ElementProps> extends ElementEventHandlerProps {
+
+let tmpTextPosCalcRes = {} as TextPositionCalculationResult;
+let tmpBoundingRect = new BoundingRect();
+
+interface Element<Props extends ElementOption = ElementOption> extends Transformable, Eventful {
     // Provide more typed event callback params for mouse events.
     on<Ctx>(event: ElementEventName, handler: ElementEventCallback<Ctx, this>, context?: Ctx): this
     on<Ctx>(event: string, handler: EventCallback<Ctx, this>, context?: Ctx): this
->>>>>>> 40ee33c2
 
     on<Ctx>(event: ElementEventName, query: EventQuery, handler: ElementEventCallback<Ctx, this>, context?: Ctx): this
     on<Ctx>(event: string, query: EventQuery, handler: EventCallback<Ctx, this>, context?: Ctx): this
 }
 
-<<<<<<< HEAD
-let tmpTextPosCalcRes = {} as TextPositionCalculationResult;
-let tmpBoundingRect = new BoundingRect();
-
-interface Element<T extends ElementOption = ElementOption> extends Transformable, Eventful {
-    // Provide more typed event callback params for mouse events.
-    on<Context>(event: ElementEventName, handler: ElementEventCallback, context?: Context): Element
-    on<Context>(event: ElementEventName, query: EventQuery, handler: ElementEventCallback, context?: Context): Element
-    // Provide general events handler for other custom events.
-    on<Context>(event: string, query?: EventCallback | EventQuery, handler?: EventCallback | Object, context?: Context): Element
-
-    // Mouse events
-    onclick: ElementEventCallback
-    ondblclick: ElementEventCallback
-    onmouseover: ElementEventCallback
-    onmouseout: ElementEventCallback
-    onmousemove: ElementEventCallback
-    onmousewheel: ElementEventCallback
-    onmousedown: ElementEventCallback
-    onmouseup: ElementEventCallback
-    oncontextmenu: ElementEventCallback
-
-    ondrag: ElementEventCallback
-    ondragstart: ElementEventCallback
-    ondragend: ElementEventCallback
-    ondragenter: ElementEventCallback
-    ondragleave: ElementEventCallback
-    ondragover: ElementEventCallback
-    ondrop: ElementEventCallback
-}
-
-class Element<T extends ElementOption = ElementOption> {
-=======
-class Element<Props extends ElementProps = ElementProps> extends Transformable {
->>>>>>> 40ee33c2
+class Element<Props extends ElementOption = ElementOption> {
 
     id: number = zrUtil.guid()
     /**
@@ -208,15 +160,7 @@
      */
     dragging: boolean
 
-<<<<<<< HEAD
-    /**
-     * Parent element
-     */
-    parent: Element
-=======
     parent: Group
->>>>>>> 40ee33c2
-
 
     animators: Animator<any>[] = [];
 
@@ -242,7 +186,6 @@
      */
     private _clipPath: Path
 
-<<<<<<< HEAD
     /**
      * Attached text element.
      * `position`, `style.textAlign`, `style.textVerticalAlign`
@@ -255,17 +198,13 @@
      */
     textLayout: TextLayout
 
+    // FOR ECHARTS
+    /**
+     * Id for mapping animation
+     */
+    anid: string
+
     constructor(opts?: ElementOption) {
-=======
-
-    // FOR ECHARTS
-    /**
-     * Id for mapping animation
-     */
-    anid: string
-
-    constructor(opts?: ElementProps) {
->>>>>>> 40ee33c2
         // Transformable needs position, rotation, scale
         Transformable.call(this);
         Eventful.call(this);
@@ -333,8 +272,8 @@
                 tmpBoundingRect.applyTransform(this.transform);
             }
             else {
-                // TODO as unknown
-                textEl.parent = this as unknown as Element;
+                // TODO parent is always be group for developers. But can be displayble inside.
+                textEl.parent = this as unknown as Group;
             }
             calculateTextPosition(tmpTextPosCalcRes, textLayout, tmpBoundingRect);
             // TODO Not modify el.position?
@@ -356,12 +295,7 @@
         context?: Context
     ) {}
 
-<<<<<<< HEAD
-    // TODO Use T insteadof ElementOption?
-    protected attrKV(key: keyof ElementOption, value: AllPropTypes<ElementOption>) {
-=======
     protected attrKV(key: string, value: unknown) {
->>>>>>> 40ee33c2
         if (key === 'position' || key === 'scale' || key === 'origin') {
             // Copy the array
             if (value) {
@@ -398,31 +332,18 @@
         this.__zr && this.__zr.refresh();
     }
 
-<<<<<<< HEAD
-    attr(key: keyof T, value: AllPropTypes<T>): Element<T>
-    attr(key: T): Element<T>
-=======
     attr(key: Props): this
     attr(key: keyof Props, value: AllPropTypes<Props>): this
->>>>>>> 40ee33c2
     /**
      * @param {string|Object} key
      * @param {*} value
      */
-<<<<<<< HEAD
-    attr(key: keyof T | T, value?: AllPropTypes<T>): Element<T> {
-=======
     attr(key: keyof Props | Props, value?: AllPropTypes<Props>): this {
->>>>>>> 40ee33c2
         if (typeof key === 'string') {
             this.attrKV(key as keyof ElementOption, value as AllPropTypes<ElementOption>);
         }
         else if (zrUtil.isObject(key)) {
-<<<<<<< HEAD
-            for (let name in (key as T)) {
-=======
             for (let name in key as Props) {
->>>>>>> 40ee33c2
                 if (key.hasOwnProperty(name)) {
                     this.attrKV(name as keyof ElementOption, (key as any)[name]);
                 }
@@ -449,11 +370,7 @@
 
         this._clipPath = clipPath;
         clipPath.__zr = zr;
-<<<<<<< HEAD
-        // TODO as unkown
-=======
         // TODO
->>>>>>> 40ee33c2
         clipPath.__clipTarget = this as unknown as Element;
 
         this.dirty();
@@ -677,20 +594,6 @@
      */
 
     // Overload definitions
-<<<<<<< HEAD
-    animateTo(target: T): void
-    animateTo(target: T, callback: AnimationCallback): void
-    animateTo(target: T, time: number, callback: AnimationCallback): void
-    animateTo(target: T, time: number, delay: number, callback: AnimationCallback): void
-    animateTo(target: T, time: number, easing: easingType, callback: AnimationCallback): void
-    animateTo(target: T, time: number, delay: number, easing: easingType, callback: AnimationCallback): void
-    animateTo(target: T, time: number, delay: number, easing: easingType, callback: AnimationCallback, forceAnimate: boolean): void
-
-    // TODO Return animation key
-    animateTo(
-        this: Element,
-        target: T,
-=======
     animateTo(target: Props): void
     animateTo(target: Props, callback: AnimationCallback): void
     animateTo(target: Props, time: number, delay: number): void
@@ -704,7 +607,6 @@
     // TODO Return animation key
     animateTo(
         target: Props,
->>>>>>> 40ee33c2
         time?: number | AnimationCallback,  // Time in ms
         delay?: easingType | number | AnimationCallback,
         easing?: easingType | number | AnimationCallback ,
@@ -721,19 +623,6 @@
      */
 
     // Overload definitions
-<<<<<<< HEAD
-    animateFrom(target: T): void
-    animateFrom(target: T, callback: AnimationCallback): void
-    animateFrom(target: T, time: number, callback: AnimationCallback): void
-    animateFrom(target: T, time: number, delay: number, callback: AnimationCallback): void
-    animateFrom(target: T, time: number, easing: easingType, callback: AnimationCallback): void
-    animateFrom(target: T, time: number, delay: number, easing: easingType, callback: AnimationCallback): void
-    animateFrom(target: T, time: number, delay: number, easing: easingType, callback: AnimationCallback, forceAnimate: boolean): void
-
-    animateFrom(
-        this: Element,
-        target: T,
-=======
     animateFrom(target: Props): void
     animateFrom(target: Props, callback: AnimationCallback): void
     animateFrom(target: Props, time: number, delay: number): void
@@ -746,7 +635,6 @@
 
     animateFrom(
         target: Props,
->>>>>>> 40ee33c2
         time?: number | AnimationCallback,
         delay?: easingType | number | AnimationCallback,
         easing?: easingType | number | AnimationCallback ,
@@ -763,10 +651,6 @@
         return null;
     }
 
-<<<<<<< HEAD
-=======
-
->>>>>>> 40ee33c2
     protected static initDefaultProps = (function () {
         const elProto = Element.prototype;
         elProto.type = 'element';
@@ -780,16 +664,11 @@
     })()
 }
 
-<<<<<<< HEAD
 zrUtil.mixin(Element, Eventful);
 zrUtil.mixin(Element, Transformable);
 
-function animateTo(
-    animatable: Element,
-=======
 function animateTo<T>(
     animatable: Element<T>,
->>>>>>> 40ee33c2
     target: Dictionary<any>,
     time: number | AnimationCallback,
     delay: easingType | number | AnimationCallback,
@@ -922,20 +801,12 @@
     }
 }
 
-<<<<<<< HEAD
-function setAttrByPath(el: Element, path: string, name: string, value: any) {
-    // Attr directly if not has property
-    // FIXME, if some property not needed for element ?
-    if (!path) {
-        el.attr(name as keyof ElementOption, value);
-=======
 function setAttrByPath<T>(el: Element<T>, path: string, name: string, value: any) {
     let pathArr = path.split('.');
     // Attr directly if not has property
     // FIXME, if some property not needed for element ?
     if (!path) {
         el.attr(name as keyof T, value);
->>>>>>> 40ee33c2
     }
     else {
         // Only support set shape or style
@@ -946,8 +817,4 @@
     }
 }
 
-<<<<<<< HEAD
-=======
-
->>>>>>> 40ee33c2
 export default Element;