--- conflicted
+++ resolved
@@ -28,11 +28,8 @@
 import { LIGHT_LABEL_COLOR, DARK_LABEL_COLOR } from './config';
 import { parse, stringify } from './tool/color';
 import env from './core/env';
-<<<<<<< HEAD
+import { REDARAW_BIT } from './graphic/constants';
 import { MatrixArray } from './core/matrix';
-=======
-import { REDARAW_BIT, STYLE_CHANGED_BIT } from './graphic/constants';
->>>>>>> 9780bd81
 
 export interface ElementAnimateConfig {
     duration?: number
