--- conflicted
+++ resolved
@@ -5,11 +5,7 @@
 import requestAnimationFrame from '../animation/requestAnimationFrame';
 import ZRImage from '../graphic/Image';
 import env from '../core/env';
-<<<<<<< HEAD
-import { Path, IncrementalDisplayable, Rect } from '../export';
-=======
 import { Path, IncrementalDisplayable } from '../export';
->>>>>>> f060ac8d
 import Displayable from '../graphic/Displayable';
 import { WXCanvasRenderingContext, ZRCanvasRenderingContext } from '../core/types';
 import { GradientObject } from '../graphic/Gradient';
@@ -17,11 +13,8 @@
 import Storage from '../Storage';
 import { brush, BrushScope } from './graphic';
 import { PainterBase } from '../PainterBase';
-<<<<<<< HEAD
 import BoundingRect from '../core/BoundingRect';
-=======
 import Element from '../Element';
->>>>>>> f060ac8d
 
 const HOVER_LAYER_ZLEVEL = 1e5;
 const CANVAS_ZLEVEL = 314159;
@@ -264,13 +257,6 @@
             }
         }
 
-<<<<<<< HEAD
-        this.refreshHover();
-
-        this._prevDisplayList = list.slice();
-
-=======
->>>>>>> f060ac8d
         return this;
     }
 
@@ -294,15 +280,6 @@
             viewHeight: this._height
         };
 
-<<<<<<< HEAD
-            // Use transform
-            // FIXME style and shape ?
-            if (!originalEl.invisible) {
-                el.transform = originalEl.transform;
-                el.invTransform = originalEl.invTransform;
-                el.__clipPaths = originalEl.__clipPaths;
-                this._doPaintEl(el, hoverLayer, null, true, scope, i === len - 1);
-=======
         let ctx;
         for (let i = 0; i < len; i++) {
             const el = list[i];
@@ -319,7 +296,6 @@
                 }
 
                 brush(ctx, el, scope, i === len - 1);
->>>>>>> f060ac8d
             }
         }
         if (ctx) {
@@ -340,11 +316,7 @@
 
         this._updateLayerStatus(list);
 
-<<<<<<< HEAD
-        const finished = this._doPaintList(list, prevList, paintAll);
-=======
-        const {finished, needsRefreshHover} = this._doPaintList(list, paintAll);
->>>>>>> f060ac8d
+        const {finished, needsRefreshHover} = this._doPaintList(list, prevList, paintAll);
 
         if (this._needsManuallyCompositing) {
             this._compositeManually();
@@ -375,14 +347,10 @@
         });
     }
 
-<<<<<<< HEAD
-    private _doPaintList (list: Displayable[], prevList: Displayable[], paintAll?: boolean) {
-=======
-    private _doPaintList(list: Displayable[], paintAll?: boolean): {
+    private _doPaintList(list: Displayable[], prevList: Displayable[], paintAll?: boolean): {
         finished: boolean
         needsRefreshHover: boolean
     } {
->>>>>>> f060ac8d
         const layerList = [];
         for (let zi = 0; zi < this._zlevelList.length; zi++) {
             const zlevel = this._zlevelList[zi];
@@ -403,20 +371,10 @@
         for (let k = 0; k < layerList.length; k++) {
             const layer = layerList[k];
             const ctx = layer.ctx;
-<<<<<<< HEAD
 
             const repaintRects = layer.createRepaintRects(list, prevList);
-=======
-            const scope: BrushScope = {
-                inHover: false,
-                allClipped: false,
-                prevEl: null,
-                viewWidth: this._width,
-                viewHeight: this._height
-            };
 
             ctx.save();
->>>>>>> f060ac8d
 
             let start = paintAll ? layer.__startIndex : layer.__drawIndex;
 
@@ -440,9 +398,9 @@
                 start = layer.__startIndex;
             }
             let i: number;
-<<<<<<< HEAD
             const repaint = (repaintRect?: BoundingRect) => {
                 const scope: BrushScope = {
+                    inHover: false,
                     allClipped: false,
                     prevEl: null,
                     viewWidth: this._width,
@@ -451,7 +409,12 @@
 
                 for (i = start; i < layer.__endIndex; i++) {
                     const el = list[i];
-                    this._doPaintEl(el, layer, repaintRect, paintAll, scope, i === layer.__endIndex - 1);
+
+                    if (el.__inHover) {
+                        needsRefreshHover = true;
+                    }
+
+                    this._doPaintEl(el, layer, repaintRect, scope, i === layer.__endIndex - 1);
                     el.__dirty = 0;
 
                     if (useTimer) {
@@ -462,24 +425,6 @@
                         if (dTime > 15) {
                             break;
                         }
-=======
-            for (i = start; i < layer.__endIndex; i++) {
-                const el = list[i];
-
-                if (el.__inHover) {
-                    needsRefreshHover = true;
-                }
-
-                brush(ctx, el, scope, i === layer.__endIndex - 1);
-
-                if (useTimer) {
-                    // Date.now can be executed in 13,025,305 ops/second.
-                    const dTime = Date.now() - startTime;
-                    // Give 15 millisecond to draw.
-                    // The rest elements will be drawn in the next frame.
-                    if (dTime > 15) {
-                        break;
->>>>>>> f060ac8d
                     }
                 }
 
@@ -531,39 +476,32 @@
             });
         }
 
-<<<<<<< HEAD
-        return finished;
+        return {
+            finished,
+            needsRefreshHover
+        };
     }
 
     private _doPaintEl (
         el: Displayable,
         currentLayer: Layer,
         repaintRect: BoundingRect,
-        forcePaint: boolean,
         scope: BrushScope,
         isLast: boolean
     ) {
         const ctx = currentLayer.ctx;
-        if (currentLayer.__dirty || forcePaint) {
-            if (repaintRect) {
-                // If there is repaintRect, only render the intersected ones
-                if (el.getPaintRect().intersect(repaintRect)) {
-                    // console.log('rebrush', el.id);
-                    brush(ctx, el, scope, isLast);
-                }
-            }
-            else {
-                // If no repaintRect, all displayables need to be painted once
+        if (repaintRect) {
+            // If there is repaintRect, only render the intersected ones
+            if (el.getPaintRect().intersect(repaintRect)) {
+                // console.log('rebrush', el.id);
                 brush(ctx, el, scope, isLast);
-                // console.log('brush', el.id);
-            }
-        }
-=======
-        return {
-            finished,
-            needsRefreshHover
-        };
->>>>>>> f060ac8d
+            }
+        }
+        else {
+            // If no repaintRect, all displayables need to be painted once
+            brush(ctx, el, scope, isLast);
+            // console.log('brush', el.id);
+        }
     }
 
     /**
@@ -990,18 +928,7 @@
             const displayList = this.storage.getDisplayList(true);
             for (let i = 0, len = displayList.length; i < len; i++) {
                 const el = displayList[i];
-<<<<<<< HEAD
-                this._doPaintEl(
-                    el,
-                    imageLayer,
-                    null,
-                    true,
-                    scope,
-                    i === len - 1
-                );
-=======
                 brush(ctx, el, scope, i === len - 1);
->>>>>>> f060ac8d
             }
         }
 
