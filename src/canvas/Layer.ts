import * as util from '../core/util';
import {devicePixelRatio} from '../config';
import { PatternObject } from '../graphic/Pattern';
import CanvasPainter from './Painter';
import { GradientObject } from '../graphic/Gradient';
import { ZRCanvasRenderingContext } from '../core/types';
import Eventful from '../core/Eventful';
import { ElementEventCallback } from '../Element';
import { getCanvasGradient } from './helper';
<<<<<<< HEAD
import { createCanvasPattern, getPaintRect } from './graphic';
import { ZRenderType } from '../zrender';
import Displayable from '../graphic/Displayable';
import BoundingRect from '../core/BoundingRect';
=======
import { createCanvasPattern } from './graphic';
>>>>>>> 011650a2

function returnFalse() {
    return false;
}

function createDom(id: string, painter: CanvasPainter, dpr: number) {
    const newDom = util.createCanvas();
    const width = painter.getWidth();
    const height = painter.getHeight();

    const newDomStyle = newDom.style;
    if (newDomStyle) {  // In node or some other non-browser environment
        newDomStyle.position = 'absolute';
        newDomStyle.left = '0';
        newDomStyle.top = '0';
        newDomStyle.width = width + 'px';
        newDomStyle.height = height + 'px';

        newDom.setAttribute('data-zr-dom-id', id);
    }

    newDom.width = width * dpr;
    newDom.height = height * dpr;

    return newDom;
}

export interface LayerConfig {
    // 每次清空画布的颜色
    clearColor?: string | GradientObject | PatternObject
    // 是否开启动态模糊
    motionBlur?: boolean
    // 在开启动态模糊的时候使用，与上一帧混合的alpha值，值越大尾迹越明显
    lastFrameAlpha?: number
};

export default class Layer extends Eventful {

    id: string

    dom: HTMLCanvasElement
    domBack: HTMLCanvasElement

    ctx: CanvasRenderingContext2D
    ctxBack: CanvasRenderingContext2D

    painter: CanvasPainter

    // Configs
    /**
     * 每次清空画布的颜色
     */
    clearColor: string | GradientObject | PatternObject
    /**
     * 是否开启动态模糊
     */
    motionBlur = false
    /**
     * 在开启动态模糊的时候使用，与上一帧混合的alpha值，值越大尾迹越明显
     */
    lastFrameAlpha = 0.7
    /**
     * Layer dpr
     */
    dpr = 1

    /**
     * Virtual layer will not be inserted into dom.
     */
    virtual = false

    config = {}

    incremental = false

    zlevel = 0

    maxRepaintRectCount = 3

    __painter: CanvasPainter

    __dirty = true
    __firstTimePaint = true

    __used = false

    __drawIndex = 0
    __startIndex = 0
    __endIndex = 0

    __builtin__: boolean

    constructor(id: string | HTMLCanvasElement, painter: CanvasPainter, dpr?: number) {
        super();

        let dom;
        dpr = dpr || devicePixelRatio;
        if (typeof id === 'string') {
            dom = createDom(id, painter, dpr);
        }
        // Not using isDom because in node it will return false
        else if (util.isObject(id)) {
            dom = id;
            id = dom.id;
        }
        this.id = id as string;
        this.dom = dom;

        const domStyle = dom.style;
        if (domStyle) { // Not in node
            dom.onselectstart = returnFalse; // 避免页面选中的尴尬
            domStyle.webkitUserSelect = 'none';
            domStyle.userSelect = 'none';
            domStyle.webkitTapHighlightColor = 'rgba(0,0,0,0)';
            (domStyle as any)['-webkit-touch-callout'] = 'none';
            domStyle.padding = '0';
            domStyle.margin = '0';
            domStyle.borderWidth = '0';
        }

        this.domBack = null;
        this.ctxBack = null;

        this.painter = painter;

        this.config = null;

        this.dpr = dpr;
    }

    getElementCount() {
        return this.__endIndex - this.__startIndex;
    }

    initContext() {
        this.ctx = this.dom.getContext('2d');
        (this.ctx as ZRCanvasRenderingContext).dpr = this.dpr;
    }

    createBackBuffer() {
        const dpr = this.dpr;

        this.domBack = createDom('back-' + this.id, this.painter, dpr);
        this.ctxBack = this.domBack.getContext('2d');

        if (dpr !== 1) {
            this.ctxBack.scale(dpr, dpr);
        }
    }

    // createDirtyCells(displayList: Displayable[]): boolean[] {
    //     const width = this.painter.getWidth();
    //     const height = this.painter.getHeight();
    //     const cellCnt = 20;
    //     const dirtyCells: boolean[] = [];

    //     const markDirty = (rect: BoundingRect) => {
    //         const xMin = Math.floor(rect.x / width * cellCnt);
    //         const yMin = Math.floor(rect.y / height * cellCnt);
    //         const xMax = Math.floor((rect.x + rect.width) / width * cellCnt);
    //         const yMax = Math.floor((rect.y + rect.height) / height * cellCnt);

    //         for (let x = xMin; x < xMax; ++x) {
    //             for (let y = yMin; y < yMax; ++y) {
    //                 const id = x + y * cellCnt;
    //                 dirtyCells[id] = true;
    //             }
    //         }
    //     };

    //     util.each(displayList, el => {
    //         if (el.__dirty) {
    //             const curRect = getPaintRect(el);
    //             const prevRect = el.__prevPaintRect;
    //             markDirty(curRect);
    //             markDirty(prevRect);

    //             el.__prevPaintRect = curRect;
    //         }
    //     });
    //     return dirtyCells;
    // }

    createRepaintRects(displayList: Displayable[], prevList: Displayable[]) {
        if (this.__firstTimePaint) {
            util.each(displayList, el => {
                if (el.__dirty) {
                    const curRect = getPaintRect(el);
                    el.__prevPaintRect = curRect;
                }
            });

            this.__firstTimePaint = false;
            return [];
        }

        const mergedRepaintRects: BoundingRect[] = [];
        const rects: BoundingRect[] = [];

        // Add current and previous bounding rect
        util.each(displayList, el => {
            if (el.__dirty) {
                const curRect = getPaintRect(el);
                rects.push(curRect);

                const prevRect = el.__prevPaintRect;
                prevRect && rects.push(prevRect);

                el.__prevPaintRect = curRect;
            }
        });

        // Add removed displayables because they need to be cleared
        util.each(prevList, el => {
            if (!el.__storage) {
                // el is removed
                const prevRect = el.__prevPaintRect;
                prevRect && rects.push(prevRect);
            }
        });

        // Merge
        util.each(rects, rect => {
            if (mergedRepaintRects.length === 0) {
                // First rect, create new merged rect
                const boundingRect = new BoundingRect();
                boundingRect.copy(rect);
                mergedRepaintRects.push(boundingRect);
            }
            else {
                let isMerged = false;
                const rectArea = rect.width * rect.height;
                for (let i = 0; i < mergedRepaintRects.length; ++i) {
                    const mergedRect = mergedRepaintRects[i];
                    const mergedArea = mergedRect.width * mergedRect.height;

                    // The rect after merging rect with mergedRect
                    const pendingRect = new BoundingRect();
                    pendingRect.copy(mergedRect);
                    pendingRect.union(rect);
                    const pendingArea = pendingRect.width * pendingRect.height;

                    if (pendingArea < rectArea + mergedArea) {
                        // Allow merging if size is smaller when merged
                        mergedRepaintRects[i] = pendingRect;
                        isMerged = true;
                        break;
                    }
                }
                if (!isMerged) {
                    // Create new merged rect if cannot merge with current
                    const boundingRect = new BoundingRect();
                    boundingRect.copy(rect);
                    mergedRepaintRects.push(boundingRect);
                }
            }
        });

        // Decrease mergedRepaintRects counts to maxRepaintRectCount
        const pendingRect = new BoundingRect();
        while (mergedRepaintRects.length > this.maxRepaintRectCount) {
            let minDeltaArea = Number.MAX_VALUE;
            let minAId: number = null;
            let minBId: number = null;
            for (let i = 0, len = mergedRepaintRects.length; i < len; ++i) {
                for (let j = i + 1; j < len; ++j) {
                    const aRect = mergedRepaintRects[i];
                    const aArea = aRect.width * aRect.height;
                    const bRect = mergedRepaintRects[j];
                    const bArea = bRect.width * bRect.height;

                    pendingRect.copy(aRect);
                    pendingRect.union(bRect);
                    const pendingArea = pendingRect.width * pendingRect.height;
                    const deltaArea = pendingArea - aArea - bArea;

                    if (deltaArea < minDeltaArea) {
                        minDeltaArea = deltaArea;
                        minAId = i;
                        minBId = j;
                    }
                }
            }

            // Merge the smallest two
            mergedRepaintRects[minAId].union(mergedRepaintRects[minBId]);
            mergedRepaintRects.splice(minBId, 1);
        }
        // console.log(mergedRepaintRects);
        this._drawRect(mergedRepaintRects);

        return mergedRepaintRects;
    }

    resize(width: number, height: number) {
        const dpr = this.dpr;

        const dom = this.dom;
        const domStyle = dom.style;
        const domBack = this.domBack;

        if (domStyle) {
            domStyle.width = width + 'px';
            domStyle.height = height + 'px';
        }

        dom.width = width * dpr;
        dom.height = height * dpr;

        if (domBack) {
            domBack.width = width * dpr;
            domBack.height = height * dpr;

            if (dpr !== 1) {
                this.ctxBack.scale(dpr, dpr);
            }
        }
    }

    /**
     * 清空该层画布
     */
    clear(
        clearAll?: boolean,
        clearColor?: string | GradientObject | PatternObject,
        repaintRects?: BoundingRect[]
    ) {
        const dom = this.dom;
        const ctx = this.ctx;
        const width = dom.width;
        const height = dom.height;

        clearColor = clearColor || this.clearColor;
        const haveMotionBLur = this.motionBlur && !clearAll;
        const lastFrameAlpha = this.lastFrameAlpha;

        const dpr = this.dpr;
        const self = this;

        if (haveMotionBLur) {
            if (!this.domBack) {
                this.createBackBuffer();
            }

            this.ctxBack.globalCompositeOperation = 'copy';
            this.ctxBack.drawImage(
                dom, 0, 0,
                width / dpr,
                height / dpr
            );
        }

        const doClear = (rect: BoundingRect) => {
            console.log('clear', rect.x, rect.y, rect.width, rect.height);
            ctx.clearRect(rect.x, rect.y, rect.width, rect.height);
            if (clearColor && clearColor !== 'transparent') {
                let clearColorGradientOrPattern;
                // Gradient
                if (util.isGradientObject(clearColor)) {
                    // Cache canvas gradient
                    clearColorGradientOrPattern = clearColor.__canvasGradient
                        || getCanvasGradient(ctx, clearColor, {
                            x: 0,
                            y: 0,
                            width: width,
                            height: height
                        });

                    clearColor.__canvasGradient = clearColorGradientOrPattern;
                }
                // Pattern
                else if (util.isPatternObject(clearColor)) {
                    clearColorGradientOrPattern = createCanvasPattern(
                        ctx, clearColor, {
                            dirty: function () {
                                // TODO
                                self.__painter.refresh();
                            }
                        }
                    );
                }
                ctx.save();
                ctx.fillStyle = clearColorGradientOrPattern || (clearColor as string);
                ctx.fillRect(rect.x, rect.y, rect.width, rect.height);
                ctx.restore();
            }

            if (haveMotionBLur) {
                const domBack = this.domBack;
                ctx.save();
                ctx.globalAlpha = lastFrameAlpha;
                ctx.drawImage(domBack, rect.x, rect.y, rect.width, rect.height);
                ctx.restore();
            }
        };

        if (!repaintRects || !repaintRects.length) {
            // Clear the full canvas
            doClear(new BoundingRect(0, 0, width, height));
        }
        else {
            // Clear the repaint areas
            util.each(repaintRects, rect => {
                doClear(new BoundingRect(
                    rect.x * dpr,
                    rect.y * dpr,
                    rect.width * dpr,
                    rect.height * dpr
                ));
            });
        }
    }

    // Iterface of refresh
    refresh: (clearColor?: string | GradientObject | PatternObject) => void

    // Interface of renderToCanvas in getRenderedCanvas
    renderToCanvas: (ctx: CanvasRenderingContext2D) => void


    // Events
<<<<<<< HEAD
    onclick: ElementEventCallback
    ondblclick: ElementEventCallback
    onmouseover: ElementEventCallback
    onmouseout: ElementEventCallback
    onmousemove: ElementEventCallback
    onmousewheel: ElementEventCallback
    onmousedown: ElementEventCallback
    onmouseup: ElementEventCallback
    oncontextmenu: ElementEventCallback

    ondrag: ElementEventCallback
    ondragstart: ElementEventCallback
    ondragend: ElementEventCallback
    ondragenter: ElementEventCallback
    ondragleave: ElementEventCallback
    ondragover: ElementEventCallback
    ondrop: ElementEventCallback

    private _drawRect(rects: BoundingRect[]) {
        setTimeout(() => {
            this.ctx.save();
            this.ctx.fillStyle = 'none';
            this.ctx.strokeStyle = '#0ff';
            util.each(rects, rect => {
                this.ctx.strokeRect(rect.x * this.dpr, rect.y * this.dpr, rect.width * this.dpr, rect.height * this.dpr);
            });
            this.ctx.restore();
        });
    }
=======
    onclick: ElementEventCallback<unknown, this>
    ondblclick: ElementEventCallback<unknown, this>
    onmouseover: ElementEventCallback<unknown, this>
    onmouseout: ElementEventCallback<unknown, this>
    onmousemove: ElementEventCallback<unknown, this>
    onmousewheel: ElementEventCallback<unknown, this>
    onmousedown: ElementEventCallback<unknown, this>
    onmouseup: ElementEventCallback<unknown, this>
    oncontextmenu: ElementEventCallback<unknown, this>

    ondrag: ElementEventCallback<unknown, this>
    ondragstart: ElementEventCallback<unknown, this>
    ondragend: ElementEventCallback<unknown, this>
    ondragenter: ElementEventCallback<unknown, this>
    ondragleave: ElementEventCallback<unknown, this>
    ondragover: ElementEventCallback<unknown, this>
    ondrop: ElementEventCallback<unknown, this>
>>>>>>> 011650a2
}<|MERGE_RESOLUTION|>--- conflicted
+++ resolved
@@ -7,14 +7,9 @@
 import Eventful from '../core/Eventful';
 import { ElementEventCallback } from '../Element';
 import { getCanvasGradient } from './helper';
-<<<<<<< HEAD
 import { createCanvasPattern, getPaintRect } from './graphic';
-import { ZRenderType } from '../zrender';
 import Displayable from '../graphic/Displayable';
 import BoundingRect from '../core/BoundingRect';
-=======
-import { createCanvasPattern } from './graphic';
->>>>>>> 011650a2
 
 function returnFalse() {
     return false;
@@ -229,7 +224,7 @@
 
         // Add removed displayables because they need to be cleared
         util.each(prevList, el => {
-            if (!el.__storage) {
+            if (!el.__zr) {
                 // el is removed
                 const prevRect = el.__prevPaintRect;
                 prevRect && rects.push(prevRect);
@@ -240,7 +235,7 @@
         util.each(rects, rect => {
             if (mergedRepaintRects.length === 0) {
                 // First rect, create new merged rect
-                const boundingRect = new BoundingRect();
+                const boundingRect = new BoundingRect(0, 0, 0, 0);
                 boundingRect.copy(rect);
                 mergedRepaintRects.push(boundingRect);
             }
@@ -252,7 +247,7 @@
                     const mergedArea = mergedRect.width * mergedRect.height;
 
                     // The rect after merging rect with mergedRect
-                    const pendingRect = new BoundingRect();
+                    const pendingRect = new BoundingRect(0, 0, 0, 0);
                     pendingRect.copy(mergedRect);
                     pendingRect.union(rect);
                     const pendingArea = pendingRect.width * pendingRect.height;
@@ -266,7 +261,7 @@
                 }
                 if (!isMerged) {
                     // Create new merged rect if cannot merge with current
-                    const boundingRect = new BoundingRect();
+                    const boundingRect = new BoundingRect(0, 0, 0, 0);
                     boundingRect.copy(rect);
                     mergedRepaintRects.push(boundingRect);
                 }
@@ -274,7 +269,7 @@
         });
 
         // Decrease mergedRepaintRects counts to maxRepaintRectCount
-        const pendingRect = new BoundingRect();
+        const pendingRect = new BoundingRect(0, 0, 0, 0);
         while (mergedRepaintRects.length > this.maxRepaintRectCount) {
             let minDeltaArea = Number.MAX_VALUE;
             let minAId: number = null;
@@ -368,7 +363,7 @@
         }
 
         const doClear = (rect: BoundingRect) => {
-            console.log('clear', rect.x, rect.y, rect.width, rect.height);
+            // console.log('clear', rect.x, rect.y, rect.width, rect.height);
             ctx.clearRect(rect.x, rect.y, rect.width, rect.height);
             if (clearColor && clearColor !== 'transparent') {
                 let clearColorGradientOrPattern;
@@ -434,39 +429,24 @@
     // Interface of renderToCanvas in getRenderedCanvas
     renderToCanvas: (ctx: CanvasRenderingContext2D) => void
 
-
-    // Events
-<<<<<<< HEAD
-    onclick: ElementEventCallback
-    ondblclick: ElementEventCallback
-    onmouseover: ElementEventCallback
-    onmouseout: ElementEventCallback
-    onmousemove: ElementEventCallback
-    onmousewheel: ElementEventCallback
-    onmousedown: ElementEventCallback
-    onmouseup: ElementEventCallback
-    oncontextmenu: ElementEventCallback
-
-    ondrag: ElementEventCallback
-    ondragstart: ElementEventCallback
-    ondragend: ElementEventCallback
-    ondragenter: ElementEventCallback
-    ondragleave: ElementEventCallback
-    ondragover: ElementEventCallback
-    ondrop: ElementEventCallback
-
     private _drawRect(rects: BoundingRect[]) {
         setTimeout(() => {
             this.ctx.save();
             this.ctx.fillStyle = 'none';
-            this.ctx.strokeStyle = '#0ff';
+
+            const r = Math.floor(255 * Math.random());
+            const g = Math.floor(255 * Math.random());
+            const b = Math.floor(255 * Math.random());
+
+            this.ctx.strokeStyle = `rgb(${r}, ${g}, ${b})`;
             util.each(rects, rect => {
                 this.ctx.strokeRect(rect.x * this.dpr, rect.y * this.dpr, rect.width * this.dpr, rect.height * this.dpr);
             });
             this.ctx.restore();
         });
     }
-=======
+
+    // Events
     onclick: ElementEventCallback<unknown, this>
     ondblclick: ElementEventCallback<unknown, this>
     onmouseover: ElementEventCallback<unknown, this>
@@ -484,5 +464,4 @@
     ondragleave: ElementEventCallback<unknown, this>
     ondragover: ElementEventCallback<unknown, this>
     ondrop: ElementEventCallback<unknown, this>
->>>>>>> 011650a2
 }