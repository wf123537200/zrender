--- conflicted
+++ resolved
@@ -1,4 +1,4 @@
-import Displayable, { DEFAULT_COMMON_STYLE, CommonStyleOption } from '../graphic/Displayable';
+import Displayable, { DEFAULT_COMMON_STYLE } from '../graphic/Displayable';
 import PathProxy from '../core/PathProxy';
 import { GradientObject } from '../graphic/Gradient';
 import { PatternObject } from '../graphic/Pattern';
@@ -478,7 +478,7 @@
         tmpRect.applyTransform(el.transform);
     }
 
-    const style = el.style as CommonStyleOption;
+    const style = el.style;
     const shadowSize = style.shadowBlur || DEFAULT_COMMON_STYLE.shadowBlur;
     const shadowOffsetX = style.shadowOffsetX || DEFAULT_COMMON_STYLE.shadowOffsetX;
     const shadowOffsetY = style.shadowOffsetY || DEFAULT_COMMON_STYLE.shadowOffsetY;
@@ -514,11 +514,7 @@
     return false;
 }
 
-<<<<<<< HEAD
-export function doClip(clipPaths: Path[], ctx: CanvasRenderingContext2D, scope: BrushScope) {
-=======
-function updateClipStatus(clipPaths: Path[], ctx: CanvasRenderingContext2D, scope: BrushScope) {
->>>>>>> 011650a2
+export function updateClipStatus(clipPaths: Path[], ctx: CanvasRenderingContext2D, scope: BrushScope) {
     let allClipped = false;
     for (let i = 0; i < clipPaths.length; i++) {
         const clipPath = clipPaths[i];
