--- conflicted
+++ resolved
@@ -455,16 +455,6 @@
             ctx.restore();
         }
 
-<<<<<<< HEAD
-        return finished;
-=======
-        // Restore the lastLayer ctx
-        ctx && ctx.restore();
-        // If still has clipping state
-        // if (scope.prevElClipPaths) {
-        //     ctx.restore();
-        // }
-
         if (env.wxa) {
             // Flush for weixin application
             util.each(this._layers, function (layer) {
@@ -474,13 +464,7 @@
             });
         }
 
-        this._furtherProgressive = false;
-        util.each(this._progressiveLayers, function (layer) {
-            if (layer.__maxProgress >= layer.__progress) {
-                this._furtherProgressive = true;
-            }
-        }, this);
->>>>>>> ca658750
+        return finished;
     },
 
     _doPaintEl: function (el, currentLayer, forcePaint, scope) {
