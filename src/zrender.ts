/*!
* ZRender, a high performance 2d drawing library.
*
* Copyright (c) 2013, Baidu Inc.
* All rights reserved.
*
* LICENSE
* https://github.com/ecomfe/zrender/blob/master/LICENSE.txt
*/

import env from './core/env';
import * as zrUtil from './core/util';
import Handler from './Handler';
import Storage from './Storage';
import {PainterBase} from './PainterBase';
import Animation from './animation/Animation';
import HandlerProxy from './dom/HandlerProxy';
<<<<<<< HEAD
import Element, {ElementEventCallback} from './Element';
=======
import Element, {ElementEventCallback, ElementEvent} from './Element';
import CanvasPainter from './canvas/Painter';
>>>>>>> 40ee33c2
import { Dictionary, ElementEventName } from './core/types';
import { LayerConfig } from './canvas/Layer';
import { GradientObject } from './graphic/Gradient';
import { PatternObject } from './graphic/Pattern';
<<<<<<< HEAD
=======
import { StyleProps } from './graphic/Style';
import Displayable from './graphic/Displayable';
>>>>>>> 40ee33c2
import { Path } from './export';
import { EventCallback } from './core/Eventful';
import { PathStyleOption } from './graphic/Path';
import ZText, { TextStyleOption } from './graphic/Text';
import ZImage, { ImageStyleOption } from './graphic/Image';


const useVML = !env.canvasSupported;

type PainterBaseCtor = {
    new(dom: HTMLElement, storage: Storage, ...args: any[]): PainterBase
}

const painterCtors: Dictionary<PainterBaseCtor> = {
};

let instances: { [key: number]: ZRender } = {};



function delInstance(id: number) {
    delete instances[id];
}

class ZRender {

    dom: HTMLElement

    id: number

    storage: Storage
    painter: PainterBase
    handler: Handler
    animation: Animation

    private _needsRefresh = true
    private _needsRefreshHover = true

    constructor(id: number, dom: HTMLElement, opts?: ZRenderInitOpt) {
        opts = opts || {};

        /**
         * @type {HTMLDomElement}
         */
        this.dom = dom;

        this.id = id;

        const self = this;
        const storage = new Storage();

        let rendererType = opts.renderer;
        // TODO WebGL
        if (useVML) {
            if (!painterCtors.vml) {
                throw new Error('You need to require \'zrender/vml/vml\' to support IE8');
            }
            rendererType = 'vml';
        }
        else if (!rendererType || !painterCtors[rendererType]) {
            rendererType = 'canvas';
        }
        const painter = new painterCtors[rendererType](dom, storage, opts, id);

        this.storage = storage;
        this.painter = painter;

        const handerProxy = (!env.node && !env.worker)
            ? new HandlerProxy(painter.getViewportRoot(), painter.root)
            : null;
        this.handler = new Handler(storage, painter, handerProxy, painter.root);

        /**
         * @type {module:zrender/animation/Animation}
         */
        this.animation = new Animation({
            stage: {
                update: zrUtil.bind(this.flush, this)
            }
        });
        this.animation.start();


        // 修改 storage.delFromStorage, 每次删除元素之前删除动画
        // FIXME 有点ugly
        const oldDelFromStorage = storage.delFromStorage;
        const oldAddToStorage = storage.addToStorage;

        storage.delFromStorage = function (el) {
            oldDelFromStorage.call(storage, el);
            el && el.removeSelfFromZr(self);
            return this;
        };

        storage.addToStorage = function (el) {
            oldAddToStorage.call(storage, el);
            el.addSelfToZr(self);
            return this;
        };
    }

    /**
     * 添加元素
     */
    add(el: Element) {
        this.storage.addRoot(el);
        this._needsRefresh = true;
    }

    /**
     * 删除元素
     */
    remove(el: Element) {
        this.storage.delRoot(el);
        this._needsRefresh = true;
    }

    /**
     * Change configuration of layer
    */
    configLayer(zLevel: number, config: LayerConfig) {
        if (this.painter.configLayer) {
            this.painter.configLayer(zLevel, config);
        }
        this._needsRefresh = true;
    }

    /**
     * Set background color
     */
    setBackgroundColor(
        backgroundColor: string | GradientObject | PatternObject
    ) {
        if (this.painter.setBackgroundColor) {
            this.painter.setBackgroundColor(backgroundColor);
        }
        this._needsRefresh = true;
    }

    /**
     * Repaint the canvas immediately
     */
    refreshImmediately() {
        // const start = new Date();

        // Clear needsRefresh ahead to avoid something wrong happens in refresh
        // Or it will cause zrender refreshes again and again.
        this._needsRefresh = this._needsRefreshHover = false;
        this.painter.refresh();
        // Avoid trigger zr.refresh in Element#beforeUpdate hook
        this._needsRefresh = this._needsRefreshHover = false;

        // const end = new Date();
        // const log = document.getElementById('log');
        // if (log) {
        //     log.innerHTML = log.innerHTML + '<br>' + (end - start);
        // }
    }

    /**
     * Mark and repaint the canvas in the next frame of browser
     */
    refresh() {
        this._needsRefresh = true;
    }

    /**
     * Perform all refresh
     */
    flush() {
        let triggerRendered;

        if (this._needsRefresh) {
            triggerRendered = true;
            this.refreshImmediately();
        }
        if (this._needsRefreshHover) {
            triggerRendered = true;
            this.refreshHoverImmediately();
        }

        triggerRendered && this.trigger('rendered');
    }

    addHover(el: Path, style: PathStyleOption): Path
    addHover(el: ZText, style: TextStyleOption): ZText
    addHover(el: ZImage, style: ImageStyleOption): ZImage
    /**
     * Add element to hover layer
     */
<<<<<<< HEAD
    addHover(el: Path | ZText | ZImage, style: PathStyleOption | TextStyleOption | ImageStyleOption): Path | ZText | ZImage {
        if (this.painter.addHover) {
            const elMirror = this.painter.addHover(
                // TODO
                el as Path, style as PathStyleOption
            );
=======
    addHover(el: Displayable, style?: StyleProps) {
        if ((this.painter as CanvasPainter).addHover) {
            const elMirror = (this.painter as CanvasPainter).addHover(el, style);
>>>>>>> 40ee33c2
            this.refreshHover();
            return elMirror;
        }
    }

    /**
     * Add element from hover layer
     */
    removeHover(el: Path | ZText | ZImage) {
        if (this.painter.removeHover) {
            this.painter.removeHover(el);
            this.refreshHover();
        }
    }

    /**
     * Clear all hover elements in hover layer
     */
    clearHover() {
        if (this.painter.clearHover) {
            this.painter.clearHover();
            this.refreshHover();
        }
    }

    /**
     * Refresh hover in next frame
     */
    refreshHover() {
        this._needsRefreshHover = true;
    }

    /**
     * Refresh hover immediately
     */
    refreshHoverImmediately() {
        this._needsRefreshHover = false;
        if (this.painter.refreshHover) {
            this.painter.refreshHover();
        }
    }

    /**
     * Resize the canvas.
     * Should be invoked when container size is changed
     */
    resize(opts?: {
        width?: number| string
        height?: number | string
    }) {
        opts = opts || {};
        this.painter.resize(opts.width, opts.height);
        this.handler.resize();
    }

    /**
     * Stop and clear all animation immediately
     */
    clearAnimation() {
        this.animation.clear();
    }

    /**
     * Get container width
     */
    getWidth(): number {
        return this.painter.getWidth();
    }

    /**
     * Get container height
     */
    getHeight(): number {
        return this.painter.getHeight();
    }

    /**
     * Export the canvas as Base64 URL
     * @param {string} type
     * @param {string} [backgroundColor='#fff']
     * @return {string} Base64 URL
     */
    // toDataURL: function(type, backgroundColor) {
    //     return this.painter.getRenderedCanvas({
    //         backgroundColor: backgroundColor
    //     }).toDataURL(type);
    // },

    /**
     * Converting a path to image.
     * It has much better performance of drawing image rather than drawing a vector path.
     */
    pathToImage(e: Path, dpr: number) {
        if (this.painter.pathToImage) {
            return this.painter.pathToImage(e, dpr);
        }
    }

    /**
     * Set default cursor
     * @param cursorStyle='default' 例如 crosshair
     */
    setCursorStyle(cursorStyle: string) {
        this.handler.setCursorStyle(cursorStyle);
    }

    /**
     * Find hovered element
     * @param x
     * @param y
     * @return {target, topTarget}
     */
    findHover(x: number, y: number): {
        target: Element
        topTarget: Element
    } {
        return this.handler.findHover(x, y);
    }

    on<Ctx>(eventName: ElementEventName, eventHandler: ElementEventCallback<Ctx, unknown>, context?: Ctx): this
    on<Ctx>(eventName: string, eventHandler: EventCallback<Ctx, unknown>, context?: Ctx): this
    // eslint-disable-next-line max-len
    on<Ctx>(eventName: string, eventHandler: EventCallback<Ctx, unknown> | EventCallback<Ctx, unknown, ElementEvent>, context?: Ctx): this {
        this.handler.on(eventName, eventHandler, context);
        return this;
    }

    /**
     * Unbind event
     * @param eventName Event name
     * @param eventHandler Handler function
     */
    // eslint-disable-next-line max-len
    off(eventName?: string, eventHandler?: EventCallback<unknown, unknown> | EventCallback<unknown, unknown, ElementEvent>) {
        this.handler.off(eventName, eventHandler);
    }

    /**
     * Trigger event manually
     *
     * @param eventName Event name
     * @param event Event object
     */
    trigger(eventName: string, event?: unknown) {
        this.handler.trigger(eventName, event);
    }


    /**
     * Clear all objects and the canvas.
     */
    clear() {
        this.storage.delAllRoots();
        this.painter.clear();
    }

    /**
     * Dispose self.
     */
    dispose() {
        this.animation.stop();

        this.clear();
        this.storage.dispose();
        this.painter.dispose();
        this.handler.dispose();

        this.animation =
        this.storage =
        this.painter =
        this.handler = null;

        delInstance(this.id);
    }
}


export interface ZRenderInitOpt {
    renderer?: string   // 'canvas' or 'svg
    devicePixelRatio?: number
    width?: number | string // 10, 10px, 'auto'
    height?: number | string
}

/**
 * Initializing a zrender instance
 */
export function init(dom: HTMLElement, opts?: ZRenderInitOpt) {
    const zr = new ZRender(zrUtil.guid(), dom, opts);
    instances[zr.id] = zr;
    return zr;
}

/**
 * Dispose zrender instance
 */
export function dispose(zr: ZRender) {
    zr.dispose();
}

/**
 * Dispose all zrender instances
 */
export function disposeAll() {
    for (let key in instances) {
        if (instances.hasOwnProperty(key)) {
            instances[key].dispose();
        }
    }
    instances = {};
}

/**
 * Get zrender instance by id
 */
export function getInstance(id: number): ZRender {
    return instances[id];
}

export function registerPainter(name: string, Ctor: PainterBaseCtor) {
    painterCtors[name] = Ctor;
}

/**
 * @type {string}
 */
export const version = '4.2.0';


export interface ZRenderType extends ZRender {};<|MERGE_RESOLUTION|>--- conflicted
+++ resolved
@@ -15,21 +15,11 @@
 import {PainterBase} from './PainterBase';
 import Animation from './animation/Animation';
 import HandlerProxy from './dom/HandlerProxy';
-<<<<<<< HEAD
-import Element, {ElementEventCallback} from './Element';
-=======
 import Element, {ElementEventCallback, ElementEvent} from './Element';
-import CanvasPainter from './canvas/Painter';
->>>>>>> 40ee33c2
 import { Dictionary, ElementEventName } from './core/types';
 import { LayerConfig } from './canvas/Layer';
 import { GradientObject } from './graphic/Gradient';
 import { PatternObject } from './graphic/Pattern';
-<<<<<<< HEAD
-=======
-import { StyleProps } from './graphic/Style';
-import Displayable from './graphic/Displayable';
->>>>>>> 40ee33c2
 import { Path } from './export';
 import { EventCallback } from './core/Eventful';
 import { PathStyleOption } from './graphic/Path';
@@ -220,18 +210,12 @@
     /**
      * Add element to hover layer
      */
-<<<<<<< HEAD
     addHover(el: Path | ZText | ZImage, style: PathStyleOption | TextStyleOption | ImageStyleOption): Path | ZText | ZImage {
         if (this.painter.addHover) {
             const elMirror = this.painter.addHover(
                 // TODO
                 el as Path, style as PathStyleOption
             );
-=======
-    addHover(el: Displayable, style?: StyleProps) {
-        if ((this.painter as CanvasPainter).addHover) {
-            const elMirror = (this.painter as CanvasPainter).addHover(el, style);
->>>>>>> 40ee33c2
             this.refreshHover();
             return elMirror;
         }
