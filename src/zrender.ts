/*!
* ZRender, a high performance 2d drawing library.
*
* Copyright (c) 2013, Baidu Inc.
* All rights reserved.
*
* LICENSE
* https://github.com/ecomfe/zrender/blob/master/LICENSE.txt
*/

import env from './core/env';
import * as zrUtil from './core/util';
import Handler from './Handler';
import Storage from './Storage';
import {PainterBase} from './PainterBase';
import Animation from './animation/Animation';
import HandlerProxy from './dom/HandlerProxy';
import Element, {ElementEventCallback, ElementEvent} from './Element';
import { Dictionary, ElementEventName } from './core/types';
import { LayerConfig } from './canvas/Layer';
import { GradientObject } from './graphic/Gradient';
import { PatternObject } from './graphic/Pattern';
import { Path, Group } from './export';
import { EventCallback } from './core/Eventful';
import TSpan from './graphic/TSpan';
import ZRImage from './graphic/Image';
import Displayable from './graphic/Displayable';
import { lum } from './tool/color';
import { DARK_MODE_THRESHOLD } from './config';


const useVML = !env.canvasSupported;

type PainterBaseCtor = {
    new(dom: HTMLElement, storage: Storage, ...args: any[]): PainterBase
}

const painterCtors: Dictionary<PainterBaseCtor> = {};

let instances: { [key: number]: ZRender } = {};

function delInstance(id: number) {
    delete instances[id];
}

function isDarkMode(backgroundColor: string | GradientObject | PatternObject): boolean {
    if (!backgroundColor) {
        return false;
    }
    if (typeof backgroundColor === 'string') {
        return lum(backgroundColor, 1) < DARK_MODE_THRESHOLD;
    }
    else if ((backgroundColor as GradientObject).colorStops) {
        const colorStops = (backgroundColor as GradientObject).colorStops;
        let totalLum = 0;
        const len = colorStops.length;
        // Simply do the math of average the color. Not consider the offset
        for (let i = 0; i < len; i++) {
            totalLum += lum(colorStops[i].color, 1);
        }
        totalLum /= len;

        return totalLum < DARK_MODE_THRESHOLD;
    }
    // Can't determine
    return false;
}

class ZRender {

    dom: HTMLElement

    id: number

    storage: Storage
    painter: PainterBase
    handler: Handler
    animation: Animation

    private _stillFrameAccum = 0;

    private _needsRefresh = true
    private _needsRefreshHover = true

    /**
     * If theme is dark mode. It will determine the color strategy for labels.
     */
    private _darkMode = false;

    private _backgroundColor: string | GradientObject | PatternObject;

    constructor(id: number, dom: HTMLElement, opts?: ZRenderInitOpt) {
        opts = opts || {};

        /**
         * @type {HTMLDomElement}
         */
        this.dom = dom;

        this.id = id;

        const self = this;
        const storage = new Storage();

        let rendererType = opts.renderer;
        // TODO WebGL
        if (useVML) {
            if (!painterCtors.vml) {
                throw new Error('You need to require \'zrender/vml/vml\' to support IE8');
            }
            rendererType = 'vml';
        }
        else if (!rendererType) {
            rendererType = 'canvas';
        }
        if (!painterCtors[rendererType]) {
            throw new Error(`Renderer '${rendererType}' is not imported. Please import it first.`);
        }
        const painter = new painterCtors[rendererType](dom, storage, opts, id);

        this.storage = storage;
        this.painter = painter;

        const handerProxy = (!env.node && !env.worker)
            ? new HandlerProxy(painter.getViewportRoot(), painter.root)
            : null;
        this.handler = new Handler(storage, painter, handerProxy, painter.root);

        /**
         * @type {module:zrender/animation/Animation}
         */
        this.animation = new Animation({
            stage: {
                update: zrUtil.bind(this.flush, this)
            }
        });
        this.animation.start();
    }

    /**
     * 添加元素
     */
    add(el: Element) {
        this.storage.addRoot(el);
        el.addSelfToZr(this);
        this._needsRefresh = true;
    }

    /**
     * 删除元素
     */
    remove(el: Element) {
        this.storage.delRoot(el);
        el.removeSelfFromZr(this);
        this._needsRefresh = true;
    }

    /**
     * Change configuration of layer
    */
    configLayer(zLevel: number, config: LayerConfig) {
        if (this.painter.configLayer) {
            this.painter.configLayer(zLevel, config);
        }
        this._needsRefresh = true;
    }

    /**
     * Set background color
     */
    setBackgroundColor(backgroundColor: string | GradientObject | PatternObject) {
        if (this.painter.setBackgroundColor) {
            this.painter.setBackgroundColor(backgroundColor);
        }
        this._needsRefresh = true;
        this._backgroundColor = backgroundColor;
        this._darkMode = isDarkMode(backgroundColor);
    }

    getBackgroundColor() {
        return this._backgroundColor;
    }

    /**
     * Force to set dark mode
     */
    setDarkMode(darkMode: boolean) {
        this._darkMode = darkMode;
    }

    isDarkMode() {
        return this._darkMode;
    }

    /**
     * Repaint the canvas immediately
     */
    refreshImmediately(fromInside?: boolean) {
        // const start = new Date();

        if (!fromInside) {
            // Update animation if refreshImmediately is invoked from outside.
            this.animation.update();
        }

        // Clear needsRefresh ahead to avoid something wrong happens in refresh
        // Or it will cause zrender refreshes again and again.
        this._needsRefresh = false;
        this.painter.refresh();
        // Avoid trigger zr.refresh in Element#beforeUpdate hook
        this._needsRefresh = false;

        // const end = new Date();
        // const log = document.getElementById('log');
        // if (log) {
        //     log.innerHTML = log.innerHTML + '<br>' + (end - start);
        // }
    }

    /**
     * Mark and repaint the canvas in the next frame of browser
     */
    refresh() {
        this._needsRefresh = true;
        // Active the animation again.
        this.animation.start();
    }

    /**
     * Perform all refresh
     */
    flush() {
        let triggerRendered;

        const start = new Date().getTime();
        if (this._needsRefresh) {
            triggerRendered = true;
            this.refreshImmediately(true);
        }

        if (this._needsRefreshHover) {
            triggerRendered = true;
            this.refreshHoverImmediately();
        }
        const end = new Date().getTime();

<<<<<<< HEAD
        triggerRendered && this.trigger('rendered', {
            elapsedTime: end - start
        });
=======
        if (triggerRendered) {
            this._stillFrameAccum = 0;
            this.trigger('rendered');
        }
        else {
            this._stillFrameAccum++;

            // Stop the animiation after still for 10 frames.
            if (this._stillFrameAccum > 10) {
                this.animation.stop();
            }
        }
    }

    /**
     * Wake up animation loop. But not render.
     */
    wakeUp() {
        this.animation.start();
        // Reset the frame count.
        this._stillFrameAccum = 0;
>>>>>>> f060ac8d
    }

    /**
     * Add element to hover layer
     */
    addHover(el: Displayable) {
        // deprecated.
    }

    /**
     * Add element from hover layer
     */
    removeHover(el: Path | TSpan | ZRImage) {
        // deprecated.
    }

    /**
     * Clear all hover elements in hover layer
     */
    clearHover() {
        // deprecated.
    }

    /**
     * Refresh hover in next frame
     */
    refreshHover() {
        this._needsRefreshHover = true;
    }

    /**
     * Refresh hover immediately
     */
    refreshHoverImmediately() {
        this._needsRefreshHover = false;
        if (this.painter.refreshHover) {
            this.painter.refreshHover();
        }
    }

    /**
     * Resize the canvas.
     * Should be invoked when container size is changed
     */
    resize(opts?: {
        width?: number| string
        height?: number | string
    }) {
        opts = opts || {};
        this.painter.resize(opts.width, opts.height);
        this.handler.resize();
    }

    /**
     * Stop and clear all animation immediately
     */
    clearAnimation() {
        this.animation.clear();
    }

    /**
     * Get container width
     */
    getWidth(): number {
        return this.painter.getWidth();
    }

    /**
     * Get container height
     */
    getHeight(): number {
        return this.painter.getHeight();
    }

    /**
     * Export the canvas as Base64 URL
     * @param {string} type
     * @param {string} [backgroundColor='#fff']
     * @return {string} Base64 URL
     */
    // toDataURL: function(type, backgroundColor) {
    //     return this.painter.getRenderedCanvas({
    //         backgroundColor: backgroundColor
    //     }).toDataURL(type);
    // },

    /**
     * Converting a path to image.
     * It has much better performance of drawing image rather than drawing a vector path.
     */
    pathToImage(e: Path, dpr: number) {
        if (this.painter.pathToImage) {
            return this.painter.pathToImage(e, dpr);
        }
    }

    /**
     * Set default cursor
     * @param cursorStyle='default' 例如 crosshair
     */
    setCursorStyle(cursorStyle: string) {
        this.handler.setCursorStyle(cursorStyle);
    }

    /**
     * Find hovered element
     * @param x
     * @param y
     * @return {target, topTarget}
     */
    findHover(x: number, y: number): {
        target: Displayable
        topTarget: Displayable
    } {
        return this.handler.findHover(x, y);
    }

    on<Ctx>(eventName: ElementEventName, eventHandler: ElementEventCallback<Ctx, unknown>, context?: Ctx): this
    on<Ctx>(eventName: string, eventHandler: EventCallback<Ctx, unknown>, context?: Ctx): this
    // eslint-disable-next-line max-len
    on<Ctx>(eventName: string, eventHandler: EventCallback<Ctx, unknown> | EventCallback<Ctx, unknown, ElementEvent>, context?: Ctx): this {
        this.handler.on(eventName, eventHandler, context);
        return this;
    }

    /**
     * Unbind event
     * @param eventName Event name
     * @param eventHandler Handler function
     */
    // eslint-disable-next-line max-len
    off(eventName?: string, eventHandler?: EventCallback<unknown, unknown> | EventCallback<unknown, unknown, ElementEvent>) {
        this.handler.off(eventName, eventHandler);
    }

    /**
     * Trigger event manually
     *
     * @param eventName Event name
     * @param event Event object
     */
    trigger(eventName: string, event?: unknown) {
        this.handler.trigger(eventName, event);
    }


    /**
     * Clear all objects and the canvas.
     */
    clear() {
        const roots = this.storage.getRoots();
        for (let i = 0; i < roots.length; i++) {
            if (roots[i] instanceof Group) {
                roots[i].removeSelfFromZr(this);
            }
        }
        this.storage.delAllRoots();
        this.painter.clear();
    }

    /**
     * Dispose self.
     */
    dispose() {
        this.animation.stop();

        this.clear();
        this.storage.dispose();
        this.painter.dispose();
        this.handler.dispose();

        this.animation =
        this.storage =
        this.painter =
        this.handler = null;

        delInstance(this.id);
    }
}


export interface ZRenderInitOpt {
    renderer?: string   // 'canvas' or 'svg
    devicePixelRatio?: number
    width?: number | string // 10, 10px, 'auto'
    height?: number | string
}

/**
 * Initializing a zrender instance
 */
export function init(dom: HTMLElement, opts?: ZRenderInitOpt) {
    const zr = new ZRender(zrUtil.guid(), dom, opts);
    instances[zr.id] = zr;
    return zr;
}

/**
 * Dispose zrender instance
 */
export function dispose(zr: ZRender) {
    zr.dispose();
}

/**
 * Dispose all zrender instances
 */
export function disposeAll() {
    for (let key in instances) {
        if (instances.hasOwnProperty(key)) {
            instances[key].dispose();
        }
    }
    instances = {};
}

/**
 * Get zrender instance by id
 */
export function getInstance(id: number): ZRender {
    return instances[id];
}

export function registerPainter(name: string, Ctor: PainterBaseCtor) {
    painterCtors[name] = Ctor;
}

/**
 * @type {string}
 */
export const version = '5.0.0-alpha.1';


export interface ZRenderType extends ZRender {};<|MERGE_RESOLUTION|>--- conflicted
+++ resolved
@@ -244,14 +244,11 @@
         }
         const end = new Date().getTime();
 
-<<<<<<< HEAD
-        triggerRendered && this.trigger('rendered', {
-            elapsedTime: end - start
-        });
-=======
         if (triggerRendered) {
             this._stillFrameAccum = 0;
-            this.trigger('rendered');
+            this.trigger('rendered', {
+                elapsedTime: end - start
+            });
         }
         else {
             this._stillFrameAccum++;
@@ -270,7 +267,6 @@
         this.animation.start();
         // Reset the frame count.
         this._stillFrameAccum = 0;
->>>>>>> f060ac8d
     }
 
     /**
