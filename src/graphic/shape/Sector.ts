/**
 * 扇形
 * @module zrender/graphic/shape/Sector
 */

<<<<<<< HEAD
import Path, { PathOption } from '../Path';
=======
import Path, { PathProps } from '../Path';
import fixClipWithShadow from '../helper/fixClipWithShadow';
>>>>>>> 40ee33c2

class SectorShape {
    cx = 0
    cy = 0
    r0 = 0
    r = 0
    startAngle = 0
    endAngle = Math.PI * 2
    clockwise: boolean = true
}

interface SectorProps extends PathProps {
    shape?: Partial<SectorShape>
}
export default class Sector extends Path<SectorProps> {

    type = 'sector'

    shape: SectorShape

<<<<<<< HEAD
    constructor(opts?: PathOption & {
        shape: Partial<SectorShape>
    }) {
=======
    brush = fixClipWithShadow(Path.prototype.brush)

    constructor(opts?: SectorProps) {
>>>>>>> 40ee33c2
        super(opts, null, new SectorShape());
    }

    buildPath(ctx: CanvasRenderingContext2D, shape: SectorShape) {

        const x = shape.cx;
        const y = shape.cy;
        const r0 = Math.max(shape.r0 || 0, 0);
        const r = Math.max(shape.r, 0);
        const startAngle = shape.startAngle;
        const endAngle = shape.endAngle;
        const clockwise = shape.clockwise;

        const unitX = Math.cos(startAngle);
        const unitY = Math.sin(startAngle);

        ctx.moveTo(unitX * r0 + x, unitY * r0 + y);

        ctx.lineTo(unitX * r + x, unitY * r + y);

        ctx.arc(x, y, r, startAngle, endAngle, !clockwise);

        ctx.lineTo(
            Math.cos(endAngle) * r0 + x,
            Math.sin(endAngle) * r0 + y
        );

        if (r0 !== 0) {
            ctx.arc(x, y, r0, endAngle, startAngle, clockwise);
        }

        ctx.closePath();
    }

    isZeroArea() {
        return this.shape.startAngle === this.shape.endAngle
            || this.shape.r === this.shape.r0
    }
}<|MERGE_RESOLUTION|>--- conflicted
+++ resolved
@@ -1,14 +1,4 @@
-/**
- * 扇形
- * @module zrender/graphic/shape/Sector
- */
-
-<<<<<<< HEAD
 import Path, { PathOption } from '../Path';
-=======
-import Path, { PathProps } from '../Path';
-import fixClipWithShadow from '../helper/fixClipWithShadow';
->>>>>>> 40ee33c2
 
 class SectorShape {
     cx = 0
@@ -20,7 +10,7 @@
     clockwise: boolean = true
 }
 
-interface SectorProps extends PathProps {
+interface SectorProps extends PathOption {
     shape?: Partial<SectorShape>
 }
 export default class Sector extends Path<SectorProps> {
@@ -29,15 +19,9 @@
 
     shape: SectorShape
 
-<<<<<<< HEAD
     constructor(opts?: PathOption & {
         shape: Partial<SectorShape>
     }) {
-=======
-    brush = fixClipWithShadow(Path.prototype.brush)
-
-    constructor(opts?: SectorProps) {
->>>>>>> 40ee33c2
         super(opts, null, new SectorShape());
     }
 
