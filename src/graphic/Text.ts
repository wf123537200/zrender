--- conflicted
+++ resolved
@@ -834,9 +834,8 @@
     static makeFont(style: TextStylePropsPart): string {
         // FIXME in node-canvas fontWeight is before fontStyle
         // Use `fontSize` `fontFamily` to check whether font properties are defined.
-<<<<<<< HEAD
         let font = '';
-        if (style.fontSize || style.fontFamily) {
+        if (style.fontSize || style.fontFamily || style.fontWeight) {
             let fontSize = '';
             if (
                 typeof style.fontSize === 'string'
@@ -862,15 +861,6 @@
                 style.fontFamily || 'sans-serif'
             ].join(' ');
         }
-=======
-        const font = (style.fontSize || style.fontFamily || style.fontWeight) && [
-            style.fontStyle,
-            style.fontWeight,
-            (style.fontSize == null ? 12 : style.fontSize) + 'px',
-            // If font properties are defined, `fontFamily` should not be ignored.
-            style.fontFamily || 'sans-serif'
-        ].join(' ');
->>>>>>> 041f20d8
         return font && trim(font) || style.textFont || style.font;
     }
 }
