import Displayable, { DisplayableOption } from './Displayable';
import { getBoundingRect, DEFAULT_FONT } from '../contain/text';
import BoundingRect from '../core/BoundingRect';
import { PathStyleOption, DEFAULT_PATH_STYLE } from './Path';
import { AllPropTypes } from '../core/types';
import { trim, extend } from '../core/util';

export interface TextStyleOption extends PathStyleOption {

    x?: number
    y?: number

    // TODO Text is assigned inside zrender
    text?: string

    font?: string

    textAlign?: CanvasTextAlign

    textBaseline?: CanvasTextBaseline
}

export const DEFAULT_TEXT_STYLE: TextStyleOption = extend({
    strokeFirst: true,
    font: DEFAULT_FONT,
    x: 0,
    y: 0,
    textAlign: 'left',
    textBaseline: 'top'
}, DEFAULT_PATH_STYLE);

interface TextOption extends DisplayableOption {
    style?: TextStyleOption
}

class ZText extends Displayable<TextOption> {
    type = 'text'

    style: TextStyleOption

    hasStroke() {
        const style = this.style;
        const stroke = style.stroke;
        return stroke != null && stroke !== 'none' && style.lineWidth > 0;
    }

    hasFill() {
        const style = this.style;
        const fill = style.fill;
        return fill != null && fill !== 'none';
    }

    useStyle(obj: TextStyleOption) {
        super.useStyle(obj, DEFAULT_TEXT_STYLE);
    }

    getBoundingRect(): BoundingRect {
        const style = this.style;

        if (!this._rect) {
            let text = style.text;
            text != null ? (text += '') : (text = '');

<<<<<<< HEAD
            const rect = getBoundingRect(
                style.text + '',
=======
            const rect = textContain.getBoundingRect(
                text,
>>>>>>> 40ee33c2
                style.font,
                style.textAlign,
                style.textBaseline
            );

            rect.x += style.x || 0;
            rect.y += style.y || 0;

            if (this.hasStroke()) {
                const w = style.lineWidth;
                rect.x -= w / 2;
                rect.y -= w / 2;
                rect.width += w;
                rect.height += w;
            }

            this._rect = rect;
        }

        return this._rect;
    }
}
export default ZText;<|MERGE_RESOLUTION|>--- conflicted
+++ resolved
@@ -61,13 +61,8 @@
             let text = style.text;
             text != null ? (text += '') : (text = '');
 
-<<<<<<< HEAD
             const rect = getBoundingRect(
-                style.text + '',
-=======
-            const rect = textContain.getBoundingRect(
                 text,
->>>>>>> 40ee33c2
                 style.font,
                 style.textAlign,
                 style.textBaseline
