--- conflicted
+++ resolved
@@ -1,19 +1,10 @@
-<<<<<<< HEAD
 import Displayable, { DisplayableOption, CommonStyleOption, DEFAULT_COMMON_STYLE } from './Displayable';
-=======
-import Displayable, { DisplayableProps } from './Displayable';
->>>>>>> 40ee33c2
 import Element from '../Element';
 import PathProxy from '../core/PathProxy';
 import * as pathContain from '../contain/path';
 import Pattern, { PatternObject } from './Pattern';
-<<<<<<< HEAD
 import { Dictionary, PropType, AllPropTypes } from '../core/types';
 import BoundingRect from '../core/BoundingRect';
-=======
-import { GradientObject } from './Gradient';
-import Style, { StyleProps } from './Style';
->>>>>>> 40ee33c2
 import { LinearGradientObject } from './LinearGradient';
 import { RadialGradientObject } from './RadialGradient';
 import { isObject, defaults, extend } from '../core/util';
@@ -59,7 +50,7 @@
     strokeFirst: false,
 }, DEFAULT_COMMON_STYLE);
 
-export interface PathProps extends DisplayableProps{
+export interface PathOption extends DisplayableOption {
     strokeContainThreshold?: number
     segmentIgnoreThreshold?: number
     subPixelOptimize?: boolean
@@ -74,18 +65,11 @@
     ) => void
 }
 
-<<<<<<< HEAD
 
 type PathKey = keyof PathOption
 type PathPropertyType = PropType<PathOption, PathKey>
 
-class Path extends Displayable<PathOption> {
-=======
-type PathKey = keyof PathProps
-type PathPropertyType = PropType<PathProps, PathKey>
-
-export default class Path<Props extends PathProps = PathProps> extends Displayable<Props> {
->>>>>>> 40ee33c2
+class Path<Props extends PathOption = PathOption> extends Displayable<Props> {
 
     path: PathProxy
 
@@ -109,11 +93,7 @@
     // It will be assigned by default value.
     shape: Dictionary<any>
 
-<<<<<<< HEAD
-    constructor(opts?: PathOption, defaultStyle?: PathStyleOption, defaultShape?: Dictionary<any>) {
-=======
     constructor(opts?: Props, defaultStyle?: Props['style'], defaultShape?: Props['shape']) {
->>>>>>> 40ee33c2
         super(opts, defaultStyle);
 
         this._defaultsShape(defaultShape);
@@ -130,134 +110,6 @@
             }
         }
     }
-<<<<<<< HEAD
-=======
-
-    brush(ctx: CanvasRenderingContext2D, prevEl?: Displayable) {
-        const style = this.style;
-        const path = this.path || pathProxyForDraw;
-        const hasStroke = style.hasStroke();
-        const hasFill = style.hasFill();
-        const fill = style.fill;
-        const stroke = style.stroke;
-        const hasFillGradient = hasFill && !!(fill as GradientObject).colorStops;
-        const hasStrokeGradient = hasStroke && !!(stroke as GradientObject).colorStops;
-        const hasFillPattern = hasFill && !!(fill as PatternObject).image;
-        const hasStrokePattern = hasStroke && !!(stroke as PatternObject).image;
-
-        // TODO
-        style.bind(ctx, this as unknown as Displayable, prevEl);
-        this.setTransform(ctx);
-
-        if (this.__dirty) {
-            let rect;
-            // Update gradient because bounding rect may changed
-            if (hasFillGradient) {
-                rect = rect || this.getBoundingRect();
-                this._fillGradient = Style.getGradient(ctx, fill as (LinearGradientObject | RadialGradientObject), rect);
-            }
-            if (hasStrokeGradient) {
-                rect = rect || this.getBoundingRect();
-                this._strokeGradient = Style.getGradient(ctx, stroke as (LinearGradientObject | RadialGradientObject), rect);
-            }
-        }
-        // Use the gradient or pattern
-        if (hasFillGradient) {
-            // PENDING If may have affect the state
-            ctx.fillStyle = this._fillGradient;
-        }
-        else if (hasFillPattern) {
-            ctx.fillStyle = getCanvasPattern.call(fill, ctx);
-        }
-        if (hasStrokeGradient) {
-            ctx.strokeStyle = this._strokeGradient;
-        }
-        else if (hasStrokePattern) {
-            ctx.strokeStyle = getCanvasPattern.call(stroke, ctx);
-        }
-
-        const lineDash = style.lineDash;
-        const lineDashOffset = style.lineDashOffset;
-
-        const ctxLineDash = !!ctx.setLineDash;
-
-        // Update path sx, sy
-        const scale = this.getGlobalScale();
-        path.setScale(scale[0], scale[1], this.segmentIgnoreThreshold);
-
-        // Proxy context
-        // Rebuild path in following 2 cases
-        // 1. Path is dirty
-        // 2. Path needs javascript implemented lineDash stroking.
-        //    In this case, lineDash information will not be saved in PathProxy
-        if (this.__dirtyPath
-            || (lineDash && !ctxLineDash && hasStroke)
-        ) {
-            path.beginPath(ctx);
-
-            // Setting line dash before build path
-            if (lineDash && !ctxLineDash) {
-                path.setLineDash(lineDash);
-                path.setLineDashOffset(lineDashOffset);
-            }
-
-            this.buildPath(path, this.shape, false);
-
-            // Clear path dirty flag
-            if (this.path) {
-                this.__dirtyPath = false;
-            }
-        }
-        else {
-            // Replay path building
-            ctx.beginPath();
-            this.path.rebuildPath(ctx);
-        }
-
-        if (hasFill) {
-            if (style.fillOpacity != null) {
-                const originalGlobalAlpha = ctx.globalAlpha;
-                ctx.globalAlpha = style.fillOpacity * style.opacity;
-                path.fill(ctx);
-                ctx.globalAlpha = originalGlobalAlpha;
-            }
-            else {
-                path.fill(ctx);
-            }
-        }
-
-        if (lineDash && ctxLineDash) {
-            ctx.setLineDash(lineDash);
-            ctx.lineDashOffset = lineDashOffset;
-        }
-
-        if (hasStroke) {
-            if (style.strokeOpacity != null) {
-                const originalGlobalAlpha = ctx.globalAlpha;
-                ctx.globalAlpha = style.strokeOpacity * style.opacity;
-                path.stroke(ctx);
-                ctx.globalAlpha = originalGlobalAlpha;
-            }
-            else {
-                path.stroke(ctx);
-            }
-        }
-
-        if (lineDash && ctxLineDash) {
-            // PENDING
-            // Remove lineDash
-            ctx.setLineDash([]);
-        }
-
-        // Draw rect text
-        if (style.text != null) {
-            // Only restore transform when needs draw text.
-            this.restoreTransform(ctx);
-            this.drawRectText(ctx, this.getBoundingRect());
-        }
-    }
-
->>>>>>> 40ee33c2
     // When bundling path, some shape may decide if use moveTo to begin a new subpath or closePath
     // Like in circle
     buildPath(
@@ -411,7 +263,7 @@
             this._rect = null;
         }
         else {
-            super.attrKV(key as keyof DisplayableProps, value);
+            super.attrKV(key as keyof DisplayableOption, value);
         }
     }
 
@@ -473,33 +325,24 @@
     static extend<ShapeType extends Dictionary<any>, ExtraType extends Dictionary<any>>(defaultProps: {
         type: string
         shape?: ShapeType
-<<<<<<< HEAD
         style?: PathStyleOption
-=======
-        style?: StyleProps
->>>>>>> 40ee33c2
         extra?: ExtraType
 
         beforeBrush?: Displayable['beforeBrush']
         afterBrush?: Displayable['afterBrush']
         getBoundingRect?: Displayable['getBoundingRect']
-<<<<<<< HEAD
-=======
-
-        calculateTextPosition?: Displayable['calculateTextPosition']
->>>>>>> 40ee33c2
 
         buildPath: (this: Path, ctx: CanvasRenderingContext2D | PathProxy, shape: ShapeType, inBundle?: boolean) => void
-        init?: (this: Path, opts: PathProps) => void // TODO Should be SubPathOption
+        init?: (this: Path, opts: PathOption) => void // TODO Should be SubPathOption
     }): {
-        new(opts?: PathProps & {
+        new(opts?: PathOption & {
             shape?: ShapeType
         }): Path & {
             extra?: ExtraType,
             shape: ShapeType
         }
     } {
-        interface SubPathOption extends PathProps {
+        interface SubPathOption extends PathOption {
             shape: ShapeType
         }
 
