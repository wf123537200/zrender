import Displayable, { DisplayableProps,
    CommonStyleProps,
    DEFAULT_COMMON_STYLE,
    DisplayableStatePropNames,
    DEFAULT_COMMON_ANIMATION_PROPS
} from './Displayable';
import BoundingRect from '../core/BoundingRect';
import { ImageLike, MapToType } from '../core/types';
import { defaults, createObject } from '../core/util';
import { ElementCommonState } from '../Element';

export interface ImageStyleProps extends CommonStyleProps {
    image?: string | ImageLike
    x?: number
    y?: number
    width?: number
    height?: number
    sx?: number
    sy?: number
    sWidth?: number
    sHeight?: number
}

export const DEFAULT_IMAGE_STYLE: CommonStyleProps = defaults({
    x: 0,
    y: 0
}, DEFAULT_COMMON_STYLE);

export const DEFAULT_IMAGE_ANIMATION_PROPS: MapToType<ImageProps, boolean> = {
    style: defaults<MapToType<ImageStyleProps, boolean>, MapToType<ImageStyleProps, boolean>>({
        x: true,
        y: true,
        width: true,
        height: true,
        sx: true,
        sy: true,
        sWidth: true,
        sHeight: true
    }, DEFAULT_COMMON_ANIMATION_PROPS.style)
 };

interface ImageProps extends DisplayableProps {
    style?: ImageStyleProps

    onload?: (image: ImageLike) => void
}

export type ImageState = Pick<ImageProps, DisplayableStatePropNames> & ElementCommonState

function isImageLike(source: unknown) {
    return source
        && typeof source !== 'string'
        // Image source is an image, canvas, video.
        && (source as HTMLImageElement).width && (source as HTMLImageElement).height;
}

class ZRImage extends Displayable<ImageProps> {

    style: ImageStyleProps

    // FOR CANVAS RENDERER
    __image: ImageLike
    // FOR SVG RENDERER
    __imageSrc: string

    onload: (image: ImageLike) => void

    /**
     * Create an image style object with default values in it's prototype.
     * @override
     */
    createStyle(obj?: ImageStyleProps) {
        return createObject(DEFAULT_IMAGE_STYLE, obj);
    }

<<<<<<< HEAD
    getAnimationStyleProps() {
=======
    getWidth(): number {
        const style = this.style;
        const imageSource = style.image;
        if (isImageLike(imageSource)) {
            return (imageSource as HTMLImageElement).width;
        }

        if (!this.__image) {
            return 0;
        }

        let width = style.width;
        let height = style.height;
        if (width == null) {
            if (height == null) {
                return this.__image.width;
            }
            else {
                const aspect = this.__image.width / this.__image.height;
                return aspect * height;
            }
        }
        else {
            return width;
        }
    }

    getHeight(): number {
        const style = this.style;
        const imageSource = style.image;
        if (isImageLike(imageSource)) {
            return (imageSource as HTMLImageElement).height;
        }

        if (!this.__image) {
            return 0;
        }

        let width = style.width;
        let height = style.height;
        if (height == null) {
            if (width == null) {
                return this.__image.height;
            }
            else {
                const aspect = this.__image.height / this.__image.width;
                return aspect * width;
            }
        }
        else {
            return height;
        }
    }

    protected _getAnimationStyleProps() {
>>>>>>> 2bca37ef
        return DEFAULT_IMAGE_ANIMATION_PROPS;
    }

    getBoundingRect(): BoundingRect {
        const style = this.style;
        if (!this._rect) {
            this._rect = new BoundingRect(
                style.x || 0, style.y || 0, this.getWidth(), this.getHeight()
            );
        }
        return this._rect;
    }
}

ZRImage.prototype.type = 'image';

export default ZRImage;<|MERGE_RESOLUTION|>--- conflicted
+++ resolved
@@ -73,9 +73,6 @@
         return createObject(DEFAULT_IMAGE_STYLE, obj);
     }
 
-<<<<<<< HEAD
-    getAnimationStyleProps() {
-=======
     getWidth(): number {
         const style = this.style;
         const imageSource = style.image;
@@ -130,8 +127,7 @@
         }
     }
 
-    protected _getAnimationStyleProps() {
->>>>>>> 2bca37ef
+    getAnimationStyleProps() {
         return DEFAULT_IMAGE_ANIMATION_PROPS;
     }
 
