--- conflicted
+++ resolved
@@ -35,24 +35,15 @@
         }
     },
 
-<<<<<<< HEAD
     buildPath: function (ctx, shape) {
         var paths = shape.paths || [];
         for (var i = 0; i < paths.length; i++) {
             paths[i].buildPath(ctx, paths[i].shape, true);
         }
     },
-=======
-        afterBrush: function () {
-            var paths = this.shape.paths || [];
-            for (var i = 0; i < paths.length; i++) {
-                paths[i].__dirtyPath = false;
-            }
-        },
->>>>>>> ff267422
 
     afterBrush: function () {
-        var paths = this.shape.paths;
+        var paths = this.shape.paths || [];
         for (var i = 0; i < paths.length; i++) {
             paths[i].__dirtyPath = false;
         }
