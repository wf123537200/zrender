--- conflicted
+++ resolved
@@ -6,6 +6,8 @@
     type: string
 
     colorStops: GradientColorStop[]
+
+    global: boolean
 }
 
 export interface InnerGradientObject extends GradientObject {
@@ -25,13 +27,8 @@
 
     colorStops: GradientColorStop[]
 
-<<<<<<< HEAD
-    __canvasGradient: CanvasGradient
-
     global: boolean
 
-=======
->>>>>>> de58adba
     constructor(colorStops: GradientColorStop[]) {
         this.colorStops = colorStops || [];
     }
