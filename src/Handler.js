--- conflicted
+++ resolved
@@ -300,7 +300,7 @@
             // In case click triggered before mouseup
             this._upEl = hoveredTarget;
         }
-        else if (name === 'mosueup') {
+        else if (name === 'mouseup') {
             this._upEl = hoveredTarget;
         }
         else if (name === 'click') {
@@ -318,20 +318,6 @@
             this._downPoint = null;
         }
 
-<<<<<<< HEAD
-            if (name === 'mousedown') {
-                this._downel = hovered;
-                // In case click triggered before mouseup
-                this._upel = hovered;
-            }
-            else if (name === 'mouseup') {
-                this._upel = hovered;
-            }
-            else if (name === 'click') {
-                if (this._downel !== this._upel) {
-                    return;
-                }
-=======
         this.dispatchToElement(hovered, name, event);
     };
 });
@@ -346,7 +332,6 @@
             // el.clipPath.contain(x, y) will always return false.
             if (el.clipPath && !el.clipPath.contain(x, y))  {
                 return false;
->>>>>>> 64e103c3
             }
             if (el.silent) {
                 isSilent = true;
